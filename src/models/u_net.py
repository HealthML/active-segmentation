--- conflicted
+++ resolved
@@ -112,11 +112,7 @@
 
         x = x.float()
         # individually store encoding results for skip connections
-<<<<<<< HEAD
-        encs: List[torch.Tensor] = []
-=======
         encodings: List[torch.Tensor] = []
->>>>>>> 1449f6c6
         for level in range(self.num_levels):
             encodings.append(
                 self.encoders[level](
@@ -131,19 +127,12 @@
             dec = self.upconvs[level](dec)
 
             # for the relevant dimensions [0, 0] for even and [0, 1] for odd in reversed order flattened
-<<<<<<< HEAD
-            pad = [p for dim in reversed(encs[level].size()[2:]) for p in [0, dim % 2]]
-            dec = F.pad(dec, tuple(pad), "constant", 0)
-
-            dec = torch.cat((dec, encs[level]), dim=1)
-=======
             pad = [
                 p for dim in reversed(encodings[level].size()[2:]) for p in [0, dim % 2]
             ]
             dec = F.pad(dec, tuple(pad), "constant", 0)
 
             dec = torch.cat((dec, encodings[level]), dim=1)
->>>>>>> 1449f6c6
             dec = self.decoders[level](dec)
 
         return self.prediction_layer(self.conv(dec))
