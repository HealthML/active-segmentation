"""U-Net architecture wrapped as PytorchModel"""

from typing import Iterable

import torch
import numpy as np

from .pytorch_model import PytorchModel
from .u_net import UNet

# pylint: disable-msg=too-many-ancestors, abstract-method
class PytorchUNet(PytorchModel):
    """
    U-Net architecture wrapped as PytorchModel.
    Details about the architecture: https://arxiv.org/pdf/1505.04597.pdf
    Args:
        num_levels: Number levels (encoder and decoder blocks) in the U-Net.
        **kwargs: Further, dataset specific parameters.
    """

    def __init__(self, num_levels: int = 4, **kwargs):

        super().__init__(**kwargs)

<<<<<<< HEAD
        self.model = UNet(
            in_channels=1, out_channels=1, init_features=32, num_levels=num_levels
        )
        self.train_average_metrics = MetricPerCaseTracker(
            metrics=["dice", "sensitivity", "specificity", "hausdorff95"],
            reduce="mean",
            device=self.device,
        )
        self.train_metric_per_case = MetricPerCaseTracker(
            metrics=["dice", "sensitivity", "specificity", "hausdorff95"],
            reduce="none",
            device=self.device,
        )
        self.val_average_metrics = MetricPerCaseTracker(
            metrics=["dice", "sensitivity", "specificity", "hausdorff95"],
            reduce="mean",
            device=self.device,
        )
        self.val_metrics_per_case = MetricPerCaseTracker(
            metrics=["dice", "sensitivity", "specificity", "hausdorff95"],
            reduce="none",
            device=self.device,
        )
=======
        self.model = UNet(in_channels=1, out_channels=1, init_features=32)
>>>>>>> e8fee8a7

    # wrap model interface
    def eval(self) -> None:
        """
        Sets model to evaluation mode.
        """

        return self.model.eval()

    def train(self, mode: bool = True):
        """
        Sets model to training mode.
        """

        # pylint: disable-msg=unused-argument

        return self.model.train(mode=mode)

    def parameters(self, recurse: bool = True) -> Iterable:
        """

        Returns:
            Iterable: Model parameters.
        """

        # pylint: disable-msg=unused-argument

        return self.model.parameters(recurse=recurse)

    def forward(self, x: torch.Tensor):
        """

        Args:
            x (Tensor): Batch of input images.

        Returns:
            Tensor: Segmentation masks.
        """

        # pylint: disable-msg=arguments-differ

        return self.model.forward(x)

    def training_step(self, batch: torch.Tensor, batch_idx: int) -> float:
        """
        Trains the model on a given batch of input images.

        Args:
            batch (Tensor): Batch of training images.
            batch_idx: Index of the training batch.

        Returns:
            Loss on the training batch.
        """

        self.train_average_metrics.to(self.device)
        self.train_metrics_per_case.to(self.device)

        x, y, case_ids = batch

        probabilities = self(x)
        loss = self.loss(probabilities, y)

        for train_metric in self.get_train_metrics():
            train_metric.update(probabilities, y, case_ids)

        self.log("train/loss", loss)  # log train loss via weights&biases
        return loss

    def validation_step(self, batch, batch_idx) -> None:
        """
        Validates the model on a given batch of input images.

        Args:
            batch (Tensor): Batch of validation images.
            batch_idx: Index of the validation batch.
        """

        self.val_average_metrics.to(self.device)
        self.val_metrics_per_case.to(self.device)

        x, y, case_ids = batch

        probabilities = self(x)

        loss = self.loss(probabilities, y)
        self.log("validation/loss", loss)  # log validation loss via weights&biases

        for val_metric in self.get_val_metrics():
            val_metric.update(probabilities, y, case_ids)

    def predict_step(
        self, batch: torch.Tensor, batch_idx: int, dataloader_idx: int = 0
    ) -> np.ndarray:
        """
        Uses the model to predict a given batch of input images.

        Args:
            batch (Tensor): Batch of prediction images.
            batch_idx: Index of the prediction batch.
            dataloader_idx: Index of the dataloader.
        """

        return self.predict(batch)<|MERGE_RESOLUTION|>--- conflicted
+++ resolved
@@ -22,33 +22,9 @@
 
         super().__init__(**kwargs)
 
-<<<<<<< HEAD
         self.model = UNet(
             in_channels=1, out_channels=1, init_features=32, num_levels=num_levels
         )
-        self.train_average_metrics = MetricPerCaseTracker(
-            metrics=["dice", "sensitivity", "specificity", "hausdorff95"],
-            reduce="mean",
-            device=self.device,
-        )
-        self.train_metric_per_case = MetricPerCaseTracker(
-            metrics=["dice", "sensitivity", "specificity", "hausdorff95"],
-            reduce="none",
-            device=self.device,
-        )
-        self.val_average_metrics = MetricPerCaseTracker(
-            metrics=["dice", "sensitivity", "specificity", "hausdorff95"],
-            reduce="mean",
-            device=self.device,
-        )
-        self.val_metrics_per_case = MetricPerCaseTracker(
-            metrics=["dice", "sensitivity", "specificity", "hausdorff95"],
-            reduce="none",
-            device=self.device,
-        )
-=======
-        self.model = UNet(in_channels=1, out_channels=1, init_features=32)
->>>>>>> e8fee8a7
 
     # wrap model interface
     def eval(self) -> None:
