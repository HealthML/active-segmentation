"""U-Net architecture wrapped as PytorchModel"""

from typing import Iterable

import torch
import numpy as np

from .pytorch_model import PytorchModel
from .u_net import UNet

# pylint: disable-msg=too-many-ancestors, abstract-method
class PytorchUNet(PytorchModel):
    """
    U-Net architecture wrapped as PytorchModel.
    Details about the architecture: https://arxiv.org/pdf/1505.04597.pdf
    Args:
        **kwargs: Further, dataset specific parameters.
    """

    def __init__(self, **kwargs):

        super().__init__(**kwargs)

        self.model = UNet(in_channels=1, out_channels=1, init_features=32)

    # wrap model interface
    def eval(self) -> None:
        """
        Sets model to evaluation mode.
        """

        return self.model.eval()

    def train(self, mode: bool = True):
        """
        Sets model to training mode.
        """

        # pylint: disable-msg=unused-argument

        return self.model.train(mode=mode)

    def parameters(self, recurse: bool = True) -> Iterable:
        """

        Returns:
            Iterable: Model parameters.
        """

        # pylint: disable-msg=unused-argument

        return self.model.parameters(recurse=recurse)

    def forward(self, x: torch.Tensor):
        """

        Args:
            x (Tensor): Batch of input images.

        Returns:
            Tensor: Segmentation masks.
        """

        # pylint: disable-msg=arguments-differ

        return self.model.forward(x)

    def training_step(self, batch: torch.Tensor, batch_idx: int) -> float:
        """
        Trains the model on a given batch of input images.

        Args:
            batch (Tensor): Batch of training images.
            batch_idx: Index of the training batch.

        Returns:
            Loss on the training batch.
        """

        self.train_average_metrics.to(self.device)
        self.train_metrics_per_case.to(self.device)

        x, y, case_ids = batch

        probabilities = self(x)
        loss = self.loss(probabilities, y)

        for train_metric in self.get_train_metrics():
            train_metric.update(probabilities, y, case_ids)

        self.log("train/loss", loss)  # log train loss via weights&biases
        return loss

    def validation_step(self, batch, batch_idx) -> None:
        """
        Validates the model on a given batch of input images.

        Args:
            batch (Tensor): Batch of validation images.
            batch_idx: Index of the validation batch.
        """

        self.val_average_metrics.to(self.device)
        self.val_metrics_per_case.to(self.device)

        x, y, case_ids = batch

        probabilities = self(x)

        loss = self.loss(probabilities, y)
        self.log("validation/loss", loss)  # log validation loss via weights&biases

<<<<<<< HEAD
        # ToDo: this method should return the required performance metrics

    def predict_step(
        self, batch: torch.Tensor, batch_idx: int, dataloader_idx: int = 0
    ) -> np.ndarray:
        """
        Uses the model to predict a given batch of input images.

        Args:
            batch (Tensor): Batch of prediction images.
            batch_idx: Index of the prediction batch.
            dataloader_idx: Index of the dataloader.
        """

        return self.predict(batch)
=======
        for val_metric in self.get_val_metrics():
            val_metric.update(probabilities, y, case_ids)
>>>>>>> 5b6bdc4d
<|MERGE_RESOLUTION|>--- conflicted
+++ resolved
@@ -109,9 +109,9 @@
 
         loss = self.loss(probabilities, y)
         self.log("validation/loss", loss)  # log validation loss via weights&biases
-
-<<<<<<< HEAD
-        # ToDo: this method should return the required performance metrics
+        
+        for val_metric in self.get_val_metrics():
+            val_metric.update(probabilities, y, case_ids)
 
     def predict_step(
         self, batch: torch.Tensor, batch_idx: int, dataloader_idx: int = 0
@@ -125,8 +125,4 @@
             dataloader_idx: Index of the dataloader.
         """
 
-        return self.predict(batch)
-=======
-        for val_metric in self.get_val_metrics():
-            val_metric.update(probabilities, y, case_ids)
->>>>>>> 5b6bdc4d
+        return self.predict(batch)