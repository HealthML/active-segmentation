""" Base classes to implement models with pytorch """
<<<<<<< HEAD
from abc import ABC, abstractmethod
=======
import abc
from typing import Union
>>>>>>> a0a8fa1b
import numpy
import torch
from pytorch_lightning.core.lightning import LightningModule
from torch.optim import Adam, SGD

import functional


<<<<<<< HEAD
class PytorchModel(LightningModule, ABC):
    """TBD"""
=======
class PytorchModel(LightningModule):
    """
    Base class to implement Pytorch models.
    Args:
        learning_rate: The step size at each iteration while moving towards a minimum of the loss function.
        optimizer: Algorithm used to calculate the loss and update the weights. E.g. 'adam' or 'sgd'.
        loss: The measure of performance. E.g. 'dice', 'bce', 'fp'
        **kwargs:
    """
>>>>>>> a0a8fa1b

    # pylint: disable=too-many-ancestors,arguments-differ

    def __init__(
        self,
        learning_rate: float = 0.0001,
        optimizer: str = "adam",
        loss: str = "dice",
        **kwargs
    ):

        super().__init__(**kwargs)

        self.learning_rate = learning_rate
        self.optimizer = optimizer
        self.loss = self.configure_loss(loss)

    @abstractmethod
    def training_step(self, batch: torch.Tensor, batch_idx: int) -> float:
        """
        Trains the model on a given batch of model inputs.
        # this method should match the requirements of the pytorch lightning framework.
        # see https://pytorch-lightning.readthedocs.io/en/latest/starter/introduction_guide.html
        Args:
            batch: A batch of model inputs.
            batch_idx: Index of the current batch.

        Returns:
            Training loss.
        """

        return 0

    @abstractmethod
    def validation_step(self, batch, batch_idx) -> None:
        """
        Validates the model on a given batch of model inputs.
        # this method should match the requirements of the pytorch lightning framework.
        # see https://pytorch-lightning.readthedocs.io/en/latest/starter/introduction_guide.html
        Args:
            batch: A batch of model inputs.
            batch_idx: Index of the current batch.

        Returns:
            None.
        """

        # ToDo: this method should return the required performance metrics

        return None

    def configure_optimizers(self) -> Union[Adam, SGD]:
        """
        This method is called by the PyTorch lightning framework before starting model training.

        Returns:
            The optimizer object.
        """

        if self.optimizer == "adam":
            return Adam(self.parameters(), lr=self.learning_rate)
        if self.optimizer == "sgd":
            return SGD(self.parameters(), lr=self.learning_rate)
        raise ValueError("Invalid optimizer name.")

    @staticmethod
    def configure_loss(loss: str) -> functional.losses.SegmentationLoss:
        """
        Configures the loss.
        Args:
            loss: name of the loss

        Returns:
            The loss object.
        """

        if loss == "bce":
            return functional.BCELoss()
        if loss == "bce_dice":
            return functional.BCEDiceLoss()
        if loss == "dice":
            return functional.DiceLoss()
        if loss == "fp":
            return functional.FalsePositiveLoss()
        if loss == "fp_dice":
            return functional.FalsePositiveDiceLoss()
        raise ValueError("Invalid loss name.")

    def predict(self, batch: torch.Tensor) -> numpy.ndarray:
        """
        Computes predictions for a given batch of model inputs.
        Args:
            batch: A batch of model inputs.

        Returns:
            Predictions for the given inputs.
        """

        self.eval()
        with torch.no_grad:
            return self(batch).cpu().numpy()<|MERGE_RESOLUTION|>--- conflicted
+++ resolved
@@ -1,10 +1,6 @@
 """ Base classes to implement models with pytorch """
-<<<<<<< HEAD
 from abc import ABC, abstractmethod
-=======
-import abc
 from typing import Union
->>>>>>> a0a8fa1b
 import numpy
 import torch
 from pytorch_lightning.core.lightning import LightningModule
@@ -13,11 +9,7 @@
 import functional
 
 
-<<<<<<< HEAD
 class PytorchModel(LightningModule, ABC):
-    """TBD"""
-=======
-class PytorchModel(LightningModule):
     """
     Base class to implement Pytorch models.
     Args:
@@ -26,7 +18,6 @@
         loss: The measure of performance. E.g. 'dice', 'bce', 'fp'
         **kwargs:
     """
->>>>>>> a0a8fa1b
 
     # pylint: disable=too-many-ancestors,arguments-differ
 
