--- conflicted
+++ resolved
@@ -157,11 +157,7 @@
         """
 
         self.eval()
-<<<<<<< HEAD
         with torch.no_grad():
-            return self(batch).cpu().numpy()
-=======
-        with torch.no_grad:
             return self(batch).cpu().numpy()
 
     def get_train_metrics(self) -> Iterable[torchmetrics.Metric]:
@@ -203,5 +199,4 @@
         for val_metric in self.val_metrics:
             val_metrics = val_metric.compute()
             self.logger.log_metrics(val_metrics)
-            val_metric.reset()
->>>>>>> 5b6bdc4d
+            val_metric.reset()