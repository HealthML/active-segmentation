--- conflicted
+++ resolved
@@ -1,9 +1,5 @@
 """ Module for random sampling strategy """
-<<<<<<< HEAD
-from typing import List, Union, Optional
-=======
-from typing import List, Tuple, Union
->>>>>>> ad9f8346
+from typing import List, Tuple, Union, Optional
 
 import numpy as np
 
@@ -31,13 +27,8 @@
         models: Union[PytorchModel, List[PytorchModel]],
         data_module: ActiveLearningDataModule,
         items_to_label: int,
-<<<<<<< HEAD
         **kwargs,
-    ) -> List[str]:
-=======
-        **kwargs
     ) -> Tuple[List[str], None]:
->>>>>>> ad9f8346
         """
         Selects random subset of the unlabeled data that should be labeled next. We are using
         the shuffling of the dataset for randomisation.
@@ -58,19 +49,11 @@
         for _, image_ids in data_module.unlabeled_dataloader():
             unlabeled_image_ids.extend(image_ids)
 
-<<<<<<< HEAD
         items_to_label = min(items_to_label, data_module.unlabeled_set_size())
 
         rng = np.random.default_rng(self.random_state)
 
-        return list(rng.choice(unlabeled_image_ids, size=items_to_label, replace=False))
-=======
         return (
-            list(
-                np.random.choice(
-                    unlabeled_image_ids, size=items_to_label, replace=False
-                )
-            ),
+            list(rng.choice(unlabeled_image_ids, size=items_to_label, replace=False)),
             None,
-        )
->>>>>>> ad9f8346
+        )