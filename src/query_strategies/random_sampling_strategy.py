""" Module for random sampling strategy """
from typing import List, Tuple, Union

import numpy as np

from datasets import ActiveLearningDataModule
from models.pytorch_model import PytorchModel
from .query_strategy import QueryStrategy


# pylint: disable=too-few-public-methods
class RandomSamplingStrategy(QueryStrategy):
    """
    Class for selecting items via a random sampling strategy
    """

    def select_items_to_label(
        self,
        models: Union[PytorchModel, List[PytorchModel]],
        data_module: ActiveLearningDataModule,
        items_to_label: int,
        **kwargs
    ) -> Tuple[List[str], None]:
        """
        Selects random subset of the unlabeled data that should be labeled next. We are using
        the shuffling of the dataset for randomisation.
        Args:
            models: Current models that should be improved by selecting additional data for labeling.
            data_module (ActiveLearningDataModule): A data module object providing data.
            items_to_label (int): Number of items that should be selected for labeling.
            **kwargs: Additional, strategy-specific parameters.

        Returns:
            IDs of the data items to be labeled.
        """
        # randomly select ids to query

        unlabeled_image_ids = []

        for _, image_ids in data_module.unlabeled_dataloader():
            unlabeled_image_ids.extend(image_ids)

<<<<<<< HEAD
        return selected_ids, None
=======
        return list(np.random.choice(unlabeled_image_ids, size=items_to_label))
>>>>>>> bf4b97b1
<|MERGE_RESOLUTION|>--- conflicted
+++ resolved
@@ -40,8 +40,4 @@
         for _, image_ids in data_module.unlabeled_dataloader():
             unlabeled_image_ids.extend(image_ids)
 
-<<<<<<< HEAD
-        return selected_ids, None
-=======
-        return list(np.random.choice(unlabeled_image_ids, size=items_to_label))
->>>>>>> bf4b97b1
+        return list(np.random.choice(unlabeled_image_ids, size=items_to_label)), None