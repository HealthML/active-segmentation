""" Module for interpolation sampling strategy """
<<<<<<< HEAD
from typing import Dict, Iterable, List, Literal, Optional, Tuple, Union
=======
from typing import Dict, Iterable, Iterator, List, Optional, Tuple, Union, Literal
>>>>>>> 218569c0

import torch
import numpy as np
import itk
from scipy.ndimage import distance_transform_edt
import wandb

from datasets import ActiveLearningDataModule
from models.pytorch_model import PytorchModel
from functional.metrics import DiceScore
from .utils import select_uncertainty_calculation
from .query_strategy import QueryStrategy


# pylint: disable=too-few-public-methods,too-many-branches
class InterpolationSamplingStrategy(QueryStrategy):
    """
    Class for selecting blocks to label by highest uncertainty and then interpolating within those
    blocks to generate additonal pseudo labels.
    Args:
        **kwargs: Optional keyword arguments:
            block_selection (str): The selection strategy for the blocks to interpolate: `"uncertainty"` | `"random"`.
            block_thickness (int): The thickness of the interpolation blocks. Defaults to 5.
            calculation_method (str): Specification of the method used to calculate the uncertainty
                values: `"distance"` |  `"entropy"`.
            exclude_background (bool): Whether to exclude the background dimension in calculating the
                uncertainty value.
            epsilon (float): Small numerical value used for smoothing when using "entropy" as the uncertainty
                metric.
<<<<<<< HEAD
            block_thickness (int): The thickness of the interpolation blocks. Defaults to 5.
            interpolation_type (str): The interpolation algorithm to use.
=======
            random_state (int, optional): Random state for selecting items to label. Pass an int for reproducible
                outputs across multiple runs.
>>>>>>> 218569c0

    """

    def __init__(self, **kwargs):
        self.kwargs = kwargs

    def _randomly_ranked_blocks(
        self, data_module: ActiveLearningDataModule, block_thickness: int
    ) -> Iterator[Tuple[str, int, int]]:
        """
        Randomly selects blocks of the unlabeled data that should be labeled next.
        Args:
            data_module (ActiveLearningDataModule): A data module object providing data.
            block_thickness (int): The thickness of the blocks.

        Returns:
            A sorted iterator of blocks which should be labeled.
        """

        unlabeled_case_ids = []
        for _, case_ids in data_module.unlabeled_dataloader():
            for case_id in case_ids:
                prefix, image_slice_id = case_id.split("_")
                image_id, slice_id = map(int, image_slice_id.split("-"))
                unlabeled_case_ids.append((prefix, image_id, slice_id))

        available_blocks = []
        for prefix, image_id, top_slice_id in unlabeled_case_ids:
            if top_slice_id < block_thickness - 1:
                # We only want blocks which have the full thickness
                continue

            fully_unlabeled = True
            for i in range(block_thickness):
                if (prefix, image_id, top_slice_id - i) not in unlabeled_case_ids:
                    # We only want blocks which are fully unlabeled
                    fully_unlabeled = False

            if not fully_unlabeled:
                continue

            available_blocks.append((prefix, image_id, top_slice_id))

        rng = np.random.default_rng(self.kwargs.get("random_state", None))
        rng.shuffle(available_blocks)

        return available_blocks

    def _uncertainty_ranked_blocks(
        self,
        models: Union[PytorchModel, List[PytorchModel]],
        data_module: ActiveLearningDataModule,
        block_thickness: int,
    ) -> Iterator[Tuple[str, int, int]]:
        """
        Selects blocks of the unlabeled data with the highest uncertainty that should be labeled next.
        Args:
            models: Current models that should be improved by selecting additional data for labeling.
            data_module (ActiveLearningDataModule): A data module object providing data.
            block_thickness (int): The thickness of the blocks.

        Returns:
            A sorted iterator of blocks which should be labeled.
        """

        if isinstance(models, List):
            raise ValueError(
                "Uncertainty sampling is only implemented for one model. You passed a list."
            )

        device = torch.device("cuda:0" if torch.cuda.is_available() else "cpu")
        models.to(device)

        slice_uncertainties = {}

        # For the max_uncertainty_value we have two cases in out datasets:
        # 1. multi-class, single-label (multiple foreground classes that are mutually exclusive) -> max_uncertainty is
        #   1 / num_classes. This is because the softmax layer sums up all to 1 across labels.
        # 2. multi-class, multi-label (multiple foreground classes that can overlap) -> max_uncertainty is 0.5
        max_uncertainty_value = (
            0.5 if data_module.multi_label() else 1 / data_module.num_classes()
        )

        for images, case_ids in data_module.unlabeled_dataloader():
            predictions = models.predict(images.to(device))
            uncertainty_calculation = select_uncertainty_calculation(
                calculation_method=self.kwargs.get("calculation_method", None)
            )
            uncertainty = uncertainty_calculation(
                predictions=predictions,
                max_uncertainty_value=max_uncertainty_value,
                **self.kwargs,
            )

            for idx, case_id in enumerate(case_ids):
                slice_uncertainties[case_id] = uncertainty[idx]

        block_uncertainties = []
        for case_id in slice_uncertainties:
            prefix, image_slice_id = case_id.split("_")
            image_id, top_slice_id = map(int, image_slice_id.split("-"))

            if top_slice_id < block_thickness - 1:
                # We only want blocks which have the full thickness
                continue

            uncertainties = [
                slice_uncertainties.get(f"{prefix}_{image_id}-{top_slice_id - i}")
                for i in range(block_thickness)
            ]

            if None in uncertainties:
                # We only want blocks which are fully unlabeled
                continue

            block_uncertainties.append(
                (sum(uncertainties), (prefix, image_id, top_slice_id),)
            )

        block_uncertainties.sort(key=lambda y: y[0])

        return [id for _, id in block_uncertainties]

    # pylint: disable=too-many-locals
    def select_items_to_label(
        self,
        models: Union[PytorchModel, List[PytorchModel]],
        data_module: ActiveLearningDataModule,
        items_to_label: int,
        **kwargs,
    ) -> Tuple[List[str], Dict[str, np.array]]:
        """
        Uses a sampling strategy to select blocks for labeling and generates pseudo labels by interpolation
        between the bottom and the top slice of a block.

        Args:
            models: Current models that should be improved by selecting additional data for labeling.
            data_module (ActiveLearningDataModule): A data module object providing data.
            items_to_label (int): Number of items that should be selected for labeling.
            **kwargs: Additional, strategy-specific parameters.

        Returns:
            Tuple[List[str], Dict[str, np.array]]: List of IDs of the data items to be labeled and a
            dictionary of pseudo labels with the corresponding IDs as keys.
        """

        block_thickness = self.kwargs.get("block_thickness", 5)
        block_selection = self.kwargs.get("block_selection", "uncertainty")

        ranked_ids = (
            self._uncertainty_ranked_blocks(models, data_module, block_thickness)
            if block_selection == "uncertainty"
            else self._randomly_ranked_blocks(data_module, block_thickness)
        )

        block_ids = []
        for (
<<<<<<< HEAD
            _,
            (block_prefix, block_image_id, block_top_slice_id,),
        ) in block_uncertainties:
=======
            block_prefix,
            block_image_id,
            block_top_slice_id,
        ) in ranked_ids:
>>>>>>> 218569c0

            overlaps = [
                prefix == block_prefix
                and image_id == block_image_id
                and abs(top_slice_id - block_top_slice_id) < block_thickness
                for prefix, image_id, top_slice_id in block_ids
            ]

            if not any(overlaps):
                block_ids.append((block_prefix, block_image_id, block_top_slice_id))

            if len(block_ids) >= items_to_label / 2:
                break

        class_ids = [id for id in data_module.id_to_class_names().keys() if id != 0]

        selected_ids = []
        pseudo_labels = {}

        for prefix, image_id, top_slice_id in block_ids:
            bottom_slice_id = top_slice_id - block_thickness + 1

            selected_ids.append(f"{prefix}_{image_id}-{top_slice_id}")
            selected_ids.append(f"{prefix}_{image_id}-{bottom_slice_id}")

            label = data_module.training_set.read_mask_for_image(image_id)
            top = label[top_slice_id, :, :]
            bottom = label[bottom_slice_id, :, :]

            interpolation = self._interpolate_slices(
                top,
                bottom,
                class_ids,
                block_thickness,
                self.kwargs.get("interpolation_type", None),
            )
            if interpolation is not None:
                for i, pseudo_label in enumerate(interpolation):
                    case_id = f"{prefix}_{image_id}-{top_slice_id - 1 - i}"
                    selected_ids.append(case_id)
                    pseudo_labels[case_id] = pseudo_label

                if self.kwargs.get("interpolation_quality_metric", None) in ["dice"]:
                    _ = self._calculate_and_log_interpolation_quality_score(
                        interpolation=interpolation,
                        ground_truth=label[bottom_slice_id : top_slice_id - 1, :, :],
                        num_classes=data_module.num_classes(),
                        metric=self.kwargs.get("interpolation_quality_metric"),
                    )
        return selected_ids, pseudo_labels

    @staticmethod
    def _interpolate_slices(
        top: np.array,
        bottom: np.array,
        class_ids: Iterable[int],
        block_thickness: int,
        type: Literal["signed-distance", "morph-contour"],
    ) -> Optional[np.array]:
        """
        Interpolates between top and bottom slices if possible. Uses a signed distance function to interpolate.

        Args:
            top (np.array): The top slice of the block.
            bottom (np.array): The bottom slice of the block.
            class_ids (Iterable[int]): The class ids.
            block_thickness (int): The thickness of the block.
            type (Literal): The type of interpolation to use. One of ["signed-distance", "morph-contour"]
        Returns:
            Optional[np.array]: The interpolated slices between top and bottom.
        """

        interpolation_thickness = block_thickness - 2

        single_class_interpolations = {}
        for class_id in class_ids:
            class_top = top == class_id
            class_bottom = bottom == class_id

            if not np.any(class_top) and not np.any(class_bottom):
                single_class_interpolations[class_id] = np.zeros(
                    (interpolation_thickness, *top.shape), dtype=bool
                )
            elif not np.any(np.logical_and(class_top, class_bottom)):
                return None
            else:
                if type == "signed-distance":
                    interpolation_fn = signed_distance_interpolation

                elif type == "morph-contour":
                    interpolation_fn = morphological_contour_interpolation

                else:
                    raise ValueError(f"Invalid interpolation type {type}.")

                slices = interpolation_fn(class_top, class_bottom, block_thickness)
                single_class_interpolations[class_id] = slices

        result = np.zeros((interpolation_thickness, *top.shape))

        for class_id, interpolation in single_class_interpolations.items():
            result[interpolation] = class_id

        return result

<<<<<<< HEAD

def signed_distance_interpolation(
    top: np.array, bottom: np.array, block_thickness: int,
) -> Optional[np.array]:
    """
        Interpolates between top and bottom slices if possible. Uses a signed distance function to interpolate.

        Args:
            top (np.array): The top slice of the block.
            bottom (np.array): The bottom slice of the block.
            class_ids (Iterable[int]): The class ids.
            block_thickness (int): The thickness of the block.
        Returns:
            Optional[np.array]: The interpolated slices between top and bottom.
        """

    def signed_dist(mask):
        inverse_mask = np.ones(mask.shape) - mask
        return distance_transform_edt(mask) - distance_transform_edt(inverse_mask) + 0.5

    def interpolation(start, end, dist):
        dist_start = signed_dist(start)
        dist_end = signed_dist(end)
        interp = (dist_start * (1 - dist)) + (dist_end * dist)
        interp = interp >= 0
        return interp

    step = 1 / (block_thickness - 1)
    interpolation_steps = [i * step for i in range(1, block_thickness - 1)]

    return np.array([interpolation(top, bottom, step) for step in interpolation_steps])


def morphological_contour_interpolation(
    top: np.array, bottom: np.array, block_thickness: int,
) -> Optional[np.array]:
    """
    Interpolates between top and bottom slices using the morphological_contour_interpolator from itk.
    https://www.researchgate.net/publication/307942551_ND_morphological_contour_interpolation

    Args:
        top (np.array): The top slice of the block.
        bottom (np.array): The bottom slice of the block.
        class_ids (Iterable[int]): The class ids.
        block_thickness (int): The thickness of the block.
    Returns:
        Optional[np.array]: The interpolated slices between top and bottom.
    """

    block = np.zeros((block_thickness, *top.shape))
    block[0, :, :] = bottom
    block[-1, :, :] = top
    ImageType = itk.Image[itk.UC, 3]
    itk_img = itk.image_from_array(block.astype(np.uint8), ttype=(ImageType,))
    image = itk.morphological_contour_interpolator(itk_img)
    interpolated_block = itk.GetArrayFromImage(image)
    interpolated_slices = interpolated_block[1:-1, :, :]

    return interpolated_slices.astype(bool)
=======
    @staticmethod
    def _calculate_and_log_interpolation_quality_score(
        interpolation: np.ndarray,
        ground_truth: np.ndarray,
        num_classes: int,
        metric: Literal["dice"] = "dice",
    ) -> float:
        """
        Calculates a quality score for the interpolations and logs them on wandb.
        Args:
            interpolation (np.ndarray): The interpolated slices.
            ground_truth (np.ndarray): The ground truth slices.
            num_classes (int): Number of classes in the corresponding dataset.
            metric (str): The metric to calculate the score.
                values: `"dice"`.

        Returns:
            The calculated value.
        """
        if metric == "dice":
            dice = DiceScore(
                num_classes=num_classes,
                reduction="mean",
            )
            dice.update(
                prediction=torch.from_numpy(interpolation).int(),
                target=torch.from_numpy(ground_truth).int(),
            )
            mean_dice_score = dice.compute().item()
            wandb.log({"val/mean_dice_score_interpolation": mean_dice_score})
            return mean_dice_score
        raise ValueError(f"Chosen metric {metric} not supported. Choose from: 'dice' .")
>>>>>>> 218569c0
<|MERGE_RESOLUTION|>--- conflicted
+++ resolved
@@ -1,9 +1,5 @@
 """ Module for interpolation sampling strategy """
-<<<<<<< HEAD
-from typing import Dict, Iterable, List, Literal, Optional, Tuple, Union
-=======
 from typing import Dict, Iterable, Iterator, List, Optional, Tuple, Union, Literal
->>>>>>> 218569c0
 
 import torch
 import numpy as np
@@ -33,13 +29,10 @@
                 uncertainty value.
             epsilon (float): Small numerical value used for smoothing when using "entropy" as the uncertainty
                 metric.
-<<<<<<< HEAD
             block_thickness (int): The thickness of the interpolation blocks. Defaults to 5.
             interpolation_type (str): The interpolation algorithm to use.
-=======
             random_state (int, optional): Random state for selecting items to label. Pass an int for reproducible
                 outputs across multiple runs.
->>>>>>> 218569c0
 
     """
 
@@ -197,16 +190,9 @@
 
         block_ids = []
         for (
-<<<<<<< HEAD
             _,
             (block_prefix, block_image_id, block_top_slice_id,),
         ) in block_uncertainties:
-=======
-            block_prefix,
-            block_image_id,
-            block_top_slice_id,
-        ) in ranked_ids:
->>>>>>> 218569c0
 
             overlaps = [
                 prefix == block_prefix
@@ -312,7 +298,6 @@
 
         return result
 
-<<<<<<< HEAD
 
 def signed_distance_interpolation(
     top: np.array, bottom: np.array, block_thickness: int,
@@ -372,7 +357,7 @@
     interpolated_slices = interpolated_block[1:-1, :, :]
 
     return interpolated_slices.astype(bool)
-=======
+
     @staticmethod
     def _calculate_and_log_interpolation_quality_score(
         interpolation: np.ndarray,
@@ -404,5 +389,4 @@
             mean_dice_score = dice.compute().item()
             wandb.log({"val/mean_dice_score_interpolation": mean_dice_score})
             return mean_dice_score
-        raise ValueError(f"Chosen metric {metric} not supported. Choose from: 'dice' .")
->>>>>>> 218569c0
+        raise ValueError(f"Chosen metric {metric} not supported. Choose from: 'dice' .")