""" Module for interpolation sampling strategy """
from typing import Dict, Iterable, Iterator, List, Optional, Tuple, Union, Literal
import math

import torch
import numpy as np
import itk
from scipy.ndimage import distance_transform_edt
import wandb

from datasets import ActiveLearningDataModule
from models.pytorch_model import PytorchModel
from functional.metrics import DiceScore
from .utils import select_uncertainty_calculation
from .query_strategy import QueryStrategy


# pylint: disable=too-few-public-methods,too-many-branches
class InterpolationSamplingStrategy(QueryStrategy):
    """
    Class for selecting blocks to label by highest uncertainty and then interpolating within those
    blocks to generate additonal pseudo labels.
    Args:
        **kwargs: Optional keyword arguments:
            block_selection (str): The selection strategy for the blocks to interpolate: `"uncertainty"` | `"random"`.
            block_thickness (int): The thickness of the interpolation blocks. Defaults to 5.
            calculation_method (str): Specification of the method used to calculate the uncertainty
                values: `"distance"` |  `"entropy"`.
            exclude_background (bool): Whether to exclude the background dimension in calculating the
                uncertainty value.
            epsilon (float): Small numerical value used for smoothing when using "entropy" as the uncertainty
                metric.
            block_thickness (int): The thickness of the interpolation blocks. Defaults to 5.
            interpolation_type (str): The interpolation algorithm to use.
                values: `"signed-distance"` | `"morph-contour"`.
            interpolation_quality_metric (str): The metric used for evaluating the performance of the interpolation
                e.g. "dice"
            random_state (int, optional): Random state for selecting items to label. Pass an int for reproducible
                outputs across multiple runs.

    """

    def __init__(self, **kwargs):
        self.kwargs = kwargs

        self.log_id = 0

    def _randomly_ranked_blocks(
        self, data_module: ActiveLearningDataModule, block_thickness: int
    ) -> Iterator[Tuple[str, int, int]]:
        """
        Randomly selects blocks of the unlabeled data that should be labeled next.
        Args:
            data_module (ActiveLearningDataModule): A data module object providing data.
            block_thickness (int): The thickness of the blocks.

        Returns:
            A sorted iterator of blocks which should be labeled.
        """

        unlabeled_case_ids = []
        for _, case_ids in data_module.unlabeled_dataloader():
            for case_id in case_ids:
                prefix, image_slice_id = case_id.split("_")
                image_id, slice_id = map(int, image_slice_id.split("-"))
                unlabeled_case_ids.append((prefix, image_id, slice_id))

        available_blocks = []
        for prefix, image_id, top_slice_id in unlabeled_case_ids:
            if top_slice_id < block_thickness - 1:
                # We only want blocks which have the full thickness
                continue

            fully_unlabeled = True
            for i in range(block_thickness):
                if (prefix, image_id, top_slice_id - i) not in unlabeled_case_ids:
                    # We only want blocks which are fully unlabeled
                    fully_unlabeled = False

            if not fully_unlabeled:
                continue

            available_blocks.append((prefix, image_id, top_slice_id))

        rng = np.random.default_rng(self.kwargs.get("random_state", None))
        rng.shuffle(available_blocks)

        return available_blocks

    def _uncertainty_ranked_blocks(
        self,
        models: Union[PytorchModel, List[PytorchModel]],
        data_module: ActiveLearningDataModule,
        block_thickness: int,
    ) -> Iterator[Tuple[str, int, int]]:
        """
        Selects blocks of the unlabeled data with the highest uncertainty that should be labeled next.
        Args:
            models: Current models that should be improved by selecting additional data for labeling.
            data_module (ActiveLearningDataModule): A data module object providing data.
            block_thickness (int): The thickness of the blocks.

        Returns:
            A sorted iterator of blocks which should be labeled.
        """

        if isinstance(models, List):
            raise ValueError(
                "Uncertainty sampling is only implemented for one model. You passed a list."
            )

        device = torch.device("cuda:0" if torch.cuda.is_available() else "cpu")
        models.to(device)

        slice_uncertainties = {}

        # For the max_uncertainty_value we have two cases in out datasets:
        # 1. multi-class, single-label (multiple foreground classes that are mutually exclusive) -> max_uncertainty is
        #   1 / num_classes. This is because the softmax layer sums up all to 1 across labels.
        # 2. multi-class, multi-label (multiple foreground classes that can overlap) -> max_uncertainty is 0.5
        max_uncertainty_value = (
            0.5 if data_module.multi_label() else 1 / data_module.num_classes()
        )

        for images, case_ids in data_module.unlabeled_dataloader():
            predictions = models.predict(images.to(device))
            uncertainty_calculation = select_uncertainty_calculation(
                calculation_method=self.kwargs.get("calculation_method", None)
            )
            uncertainty = uncertainty_calculation(
                predictions=predictions,
                max_uncertainty_value=max_uncertainty_value,
                **self.kwargs,
            )

            for idx, case_id in enumerate(case_ids):
                slice_uncertainties[case_id] = uncertainty[idx]

        block_uncertainties = []
        for case_id in slice_uncertainties:
            prefix, image_slice_id = case_id.split("_")
            image_id, top_slice_id = map(int, image_slice_id.split("-"))

            if top_slice_id < block_thickness - 1:
                # We only want blocks which have the full thickness
                continue

            uncertainties = [
                slice_uncertainties.get(f"{prefix}_{image_id}-{top_slice_id - i}")
                for i in range(block_thickness)
            ]

            if None in uncertainties:
                # We only want blocks which are fully unlabeled
                continue

            block_uncertainties.append(
                (
                    sum(uncertainties),
                    (prefix, image_id, top_slice_id),
                )
            )

        block_uncertainties.sort(key=lambda y: y[0])

        return [id for _, id in block_uncertainties]

    # pylint: disable=too-many-locals
    def select_items_to_label(
        self,
        models: Union[PytorchModel, List[PytorchModel]],
        data_module: ActiveLearningDataModule,
        items_to_label: int,
        **kwargs,
    ) -> Tuple[List[str], Dict[str, np.array]]:
        """
        Uses a sampling strategy to select blocks for labeling and generates pseudo labels by interpolation
        between the bottom and the top slice of a block.

        Args:
            models: Current models that should be improved by selecting additional data for labeling.
            data_module (ActiveLearningDataModule): A data module object providing data.
            items_to_label (int): Number of items that should be selected for labeling.
            **kwargs: Additional, strategy-specific parameters.

        Returns:
            Tuple[List[str], Dict[str, np.array]]: List of IDs of the data items to be labeled and a
            dictionary of pseudo labels with the corresponding IDs as keys.
        """

        block_thickness = self.kwargs.get("block_thickness", 5)
        block_selection = self.kwargs.get("block_selection", "uncertainty")

        block_ids = []

        for thickness in reversed(range(3, block_thickness + 1)):
            ranked_ids = (
                self._uncertainty_ranked_blocks(models, data_module, thickness)
                if block_selection == "uncertainty"
                else self._randomly_ranked_blocks(data_module, thickness)
            )

            for (
                block_prefix,
                block_image_id,
                block_top_slice_id,
            ) in ranked_ids:

                overlaps = [
                    prefix == block_prefix
                    and image_id == block_image_id
                    and (
                        (
                            block_top_slice_id
                            >= top_slice_id
                            > block_top_slice_id - thickness
                        )
                        or (top_slice_id >= block_top_slice_id > top_slice_id - thick)
                    )
                    for (prefix, image_id, top_slice_id), thick in block_ids
                ]

                if not any(overlaps):
                    block_ids.append(
                        ((block_prefix, block_image_id, block_top_slice_id), thickness)
                    )

                if len(block_ids) >= items_to_label / 2:
                    break

            # only continue if the inner loop didn't break
            else:
                continue
            break

        class_ids = [id for id in data_module.id_to_class_names().keys() if id != 0]

        selected_ids = []
        pseudo_labels = {}

        for (prefix, image_id, top_slice_id), thickness in block_ids:
            bottom_slice_id = top_slice_id - thickness + 1

            selected_ids.append(f"{prefix}_{image_id}-{top_slice_id}")
            selected_ids.append(f"{prefix}_{image_id}-{bottom_slice_id}")

            label = data_module.training_set.read_mask_for_image(image_id)
            top = label[top_slice_id, :, :]
            bottom = label[bottom_slice_id, :, :]

<<<<<<< HEAD
            interpolation = self._interpolate_slices(
                top,
                bottom,
                class_ids,
                block_thickness,
                self.kwargs.get("interpolation_type", None),
            )
=======
            interpolation = self._interpolate_slices(top, bottom, class_ids, thickness)
>>>>>>> be6b7e31
            if interpolation is not None:
                for i, pseudo_label in enumerate(interpolation):
                    case_id = f"{prefix}_{image_id}-{top_slice_id - 1 - i}"
                    selected_ids.append(case_id)
                    pseudo_labels[case_id] = pseudo_label

                if self.kwargs.get("interpolation_quality_metric", None) in ["dice"]:
                    _ = self._calculate_and_log_interpolation_quality_score(
                        interpolation=interpolation,
                        ground_truth=label[bottom_slice_id : top_slice_id - 1, :, :],
                        num_classes=data_module.num_classes(),
                        metric=self.kwargs.get("interpolation_quality_metric"),
                    )
        return selected_ids, pseudo_labels

    @staticmethod
    def _interpolate_slices(
        top: np.array,
        bottom: np.array,
        class_ids: Iterable[int],
        block_thickness: int,
        interpolation_type: Literal["signed-distance", "morph-contour"],
    ) -> Optional[np.array]:
        """
        Interpolates between top and bottom slices if possible. Uses a signed distance function to interpolate.

        Args:
            top (np.array): The top slice of the block.
            bottom (np.array): The bottom slice of the block.
            class_ids (Iterable[int]): The class ids.
            block_thickness (int): The thickness of the block.
            interpolation_type (Literal): The type of interpolation to use. One of ["signed-distance", "morph-contour"]
        Returns:
            Optional[np.array]: The interpolated slices between top and bottom.
        """

        interpolation_thickness = block_thickness - 2

        single_class_interpolations = {}
        for class_id in class_ids:
            class_top = top == class_id
            class_bottom = bottom == class_id

            if not np.any(class_top) and not np.any(class_bottom):
                single_class_interpolations[class_id] = np.zeros(
                    (interpolation_thickness, *top.shape), dtype=bool
                )
            elif not np.any(np.logical_and(class_top, class_bottom)):
                return None
            else:
                if interpolation_type == "signed-distance":
                    interpolation_fn = signed_distance_interpolation

                elif interpolation_type == "morph-contour":
                    interpolation_fn = morphological_contour_interpolation

                else:
                    raise ValueError(
                        f"Invalid interpolation type {interpolation_type}."
                    )

                slices = interpolation_fn(class_top, class_bottom, block_thickness)
                single_class_interpolations[class_id] = slices

        result = np.zeros((interpolation_thickness, *top.shape))

        for class_id, interpolation in single_class_interpolations.items():
            result[interpolation] = class_id

        return result

    def _calculate_and_log_interpolation_quality_score(
        self,
        interpolation: np.ndarray,
        ground_truth: np.ndarray,
        num_classes: int,
        metric: Literal["dice"] = "dice",
    ) -> float:
        """
        Calculates a quality score for the interpolations and logs them on wandb.
        Args:
            interpolation (np.ndarray): The interpolated slices.
            ground_truth (np.ndarray): The ground truth slices.
            num_classes (int): Number of classes in the corresponding dataset.
            metric (str): The metric to calculate the score.
                values: `"dice"`.

        Returns:
            The calculated value.
        """
        if metric == "dice":
            dice = DiceScore(
                num_classes=num_classes,
                reduction="mean",
            )
            dice.update(
                prediction=torch.from_numpy(interpolation).int(),
                target=torch.from_numpy(ground_truth).int(),
            )
            mean_dice_score = dice.compute().item()
            wandb.log(
                {
                    "val/interpolation_id": self.log_id,
                    "val/mean_dice_score_interpolation": mean_dice_score
                    if not math.isnan(mean_dice_score)
                    # NaN means that neither the interpolation nor the ground truth include foreground pixels
                    else 1,
                    "val/interpolation_thickness": interpolation.shape[0] + 2,
                }
            )
            self.log_id += 1
            return mean_dice_score
        raise ValueError(f"Chosen metric {metric} not supported. Choose from: 'dice' .")


def signed_distance_interpolation(
    top: np.array,
    bottom: np.array,
    block_thickness: int,
) -> Optional[np.array]:
    """
    Interpolates between top and bottom slices if possible. Uses a signed distance function to interpolate.

    Args:
        top (np.array): The top slice of the block.
        bottom (np.array): The bottom slice of the block.
        class_ids (Iterable[int]): The class ids.
        block_thickness (int): The thickness of the block.
    Returns:
        Optional[np.array]: The interpolated slices between top and bottom.
    """

    def signed_dist(mask):
        inverse_mask = np.ones(mask.shape) - mask
        return distance_transform_edt(mask) - distance_transform_edt(inverse_mask) + 0.5

    def interpolation(start, end, dist):
        dist_start = signed_dist(start)
        dist_end = signed_dist(end)
        interp = (dist_start * (1 - dist)) + (dist_end * dist)
        interp = interp >= 0
        return interp

    step = 1 / (block_thickness - 1)
    interpolation_steps = [i * step for i in range(1, block_thickness - 1)]

    return np.array([interpolation(top, bottom, step) for step in interpolation_steps])


def morphological_contour_interpolation(
    top: np.array,
    bottom: np.array,
    block_thickness: int,
) -> Optional[np.array]:
    """
    Interpolates between top and bottom slices using the morphological_contour_interpolator from itk.
    https://www.researchgate.net/publication/307942551_ND_morphological_contour_interpolation

    Args:
        top (np.array): The top slice of the block.
        bottom (np.array): The bottom slice of the block.
        class_ids (Iterable[int]): The class ids.
        block_thickness (int): The thickness of the block.
    Returns:
        Optional[np.array]: The interpolated slices between top and bottom.
    """

    block = np.zeros((block_thickness, *top.shape))
    block[0, :, :] = bottom
    block[-1, :, :] = top
    image_type = itk.Image[itk.UC, 3]
    itk_img = itk.image_from_array(block.astype(np.uint8), ttype=(image_type,))
    image = itk.morphological_contour_interpolator(itk_img)
    interpolated_block = itk.GetArrayFromImage(image)
    interpolated_slices = interpolated_block[1:-1, :, :]

    return interpolated_slices.astype(bool)<|MERGE_RESOLUTION|>--- conflicted
+++ resolved
@@ -248,17 +248,13 @@
             top = label[top_slice_id, :, :]
             bottom = label[bottom_slice_id, :, :]
 
-<<<<<<< HEAD
             interpolation = self._interpolate_slices(
                 top,
                 bottom,
                 class_ids,
-                block_thickness,
+                thickness,
                 self.kwargs.get("interpolation_type", None),
             )
-=======
-            interpolation = self._interpolate_slices(top, bottom, class_ids, thickness)
->>>>>>> be6b7e31
             if interpolation is not None:
                 for i, pseudo_label in enumerate(interpolation):
                     case_id = f"{prefix}_{image_id}-{top_slice_id - 1 - i}"
