""" Module for uncertainty sampling strategy """
<<<<<<< HEAD
from typing import List, Tuple, Union
=======
from typing import List, Union, Callable
>>>>>>> b6598bf6

import numpy as np
import torch

from datasets import ActiveLearningDataModule
from models.pytorch_model import PytorchModel
from .query_strategy import QueryStrategy


# pylint: disable=too-few-public-methods
class UncertaintySamplingStrategy(QueryStrategy):
    """
    Class for selecting items to label by highest uncertainty
    """

    # pylint: disable=too-many-locals, arguments-differ
    def select_items_to_label(
        self,
        models: Union[PytorchModel, List[PytorchModel]],
        data_module: ActiveLearningDataModule,
        items_to_label: int,
<<<<<<< HEAD
        **kwargs
    ) -> Tuple[List[str], None]:
=======
        calculation_method: str = "distance",
        **kwargs,
    ) -> List[str]:
>>>>>>> b6598bf6
        """
        Selects subset of the unlabeled data with the highest uncertainty that should be labeled next.
        Args:
            models: Current models that should be improved by selecting additional data for labeling.
            data_module (ActiveLearningDataModule): A data module object providing data.
            items_to_label (int): Number of items that should be selected for labeling.
            calculation_method (str, optional): Specification of the method used to calculate the uncertainty values.
                (default = 'distance')
            **kwargs: Additional, strategy-specific parameters.
                Keyword Args:
                    exclude_background (bool): Whether to exclude the background dimension in calculating the
                        uncertainty value.

        Returns:
            IDs of the data items to be labeled.
        """

        if isinstance(models, List):
            raise ValueError(
                "Uncertainty sampling is only implemented for one model. You passed a list."
            )

        device = torch.device("cuda:0" if torch.cuda.is_available() else "cpu")
        models.to(device)

        uncertainties = []

        for images, case_ids in data_module.unlabeled_dataloader():
            predictions = models.predict(images.to(device))
            uncertainty_calculation = self.__select_uncertainty_calculation(
                calculation_method=calculation_method
            )
            uncertainty = uncertainty_calculation(predictions=predictions, **kwargs)

            for idx, case_id in enumerate(case_ids):
                uncertainties.append((uncertainty[idx], case_id))

        uncertainties.sort(key=lambda y: y[0])

        selected_ids = [id for (_, id) in uncertainties[0:items_to_label]]
<<<<<<< HEAD
        return selected_ids, None
=======
        return selected_ids

    @staticmethod
    def __select_uncertainty_calculation(calculation_method: str) -> Callable:
        """
        Selects the calculation function based on the provided name.
        Args:
            calculation_method (str): Name of the calculation method.

        Returns:
            A callable function to calculate uncertainty based on predictions.
        """
        if calculation_method == "distance":
            return UncertaintySamplingStrategy.__distance_to_max_uncertainty
        if calculation_method == "entropy":
            return UncertaintySamplingStrategy.__entropy
        print(
            "No valid calculation method provided, choosing default method: distance to max uncertainty."
        )
        return UncertaintySamplingStrategy.__distance_to_max_uncertainty

    @staticmethod
    def __distance_to_max_uncertainty(
        predictions: torch.Tensor, max_uncertainty_value: float = 0.5, **kwargs
    ) -> np.ndarray:
        r"""
        Calculates the uncertainties based on the distance to a maximum uncertainty value:
            .. math::
                \sum | max\_uncertainty\_value - predictions |
        Args:
            predictions (torch.Tensor): The predictions of the model.
            max_uncertainty_value (float, optional): The maximum value of uncertainty in the predictions.
                (default = 0.5)
            **kwargs: Keyword arguments specific for this calculation.

        Returns:
            Uncertainty value for each image in the batch of predictions.
        """
        if kwargs.get("exclude_background", False):
            predictions = predictions[:, 1:, :, :]
        uncertainty = (
            torch.sum(torch.abs(max_uncertainty_value - predictions), (1, 2, 3))
            .cpu()
            .numpy()
        )
        return uncertainty

    @staticmethod
    def __entropy(
        predictions: torch.Tensor, max_uncertainty_value: float = 0.5, **kwargs
    ) -> np.ndarray:
        r"""
        Calculates the uncertainties based on the entropy of the distance to a maximum uncertainty value:
            .. math::
                - \sum | max\_uncertainty\_value - predictions | \cdot | \log({max\_uncertainty\_value - predictions}) |
        Args:
            predictions (torch.Tensor): The predictions of the model.
            max_uncertainty_value (float, optional): The maximum value of uncertainty in the predictions.
             (default = 0.5)
            **kwargs: Keyword arguments specific for this calculation.

        Returns:
            Uncertainty value for each image in the batch of predictions.
        """
        # pylint: disable=unused-argument
        # Smoothing to avoid taking log of zero
        predictions[predictions == max_uncertainty_value] = (
            max_uncertainty_value + 1e-10
        )
        uncertainty = (
            -torch.sum(
                torch.multiply(
                    torch.abs(max_uncertainty_value - predictions),
                    torch.log(torch.abs(max_uncertainty_value - predictions)),
                ),
                (1, 2, 3),
            )
            .cpu()
            .numpy()
        )
        return uncertainty
>>>>>>> b6598bf6
<|MERGE_RESOLUTION|>--- conflicted
+++ resolved
@@ -1,9 +1,5 @@
 """ Module for uncertainty sampling strategy """
-<<<<<<< HEAD
-from typing import List, Tuple, Union
-=======
-from typing import List, Union, Callable
->>>>>>> b6598bf6
+from typing import List, Tuple, Union, Callable
 
 import numpy as np
 import torch
@@ -25,14 +21,9 @@
         models: Union[PytorchModel, List[PytorchModel]],
         data_module: ActiveLearningDataModule,
         items_to_label: int,
-<<<<<<< HEAD
-        **kwargs
-    ) -> Tuple[List[str], None]:
-=======
         calculation_method: str = "distance",
         **kwargs,
-    ) -> List[str]:
->>>>>>> b6598bf6
+    ) -> Tuple[List[str], None]:
         """
         Selects subset of the unlabeled data with the highest uncertainty that should be labeled next.
         Args:
@@ -73,10 +64,7 @@
         uncertainties.sort(key=lambda y: y[0])
 
         selected_ids = [id for (_, id) in uncertainties[0:items_to_label]]
-<<<<<<< HEAD
         return selected_ids, None
-=======
-        return selected_ids
 
     @staticmethod
     def __select_uncertainty_calculation(calculation_method: str) -> Callable:
@@ -156,5 +144,4 @@
             .cpu()
             .numpy()
         )
-        return uncertainty
->>>>>>> b6598bf6
+        return uncertainty