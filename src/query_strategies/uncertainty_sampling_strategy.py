""" Module for uncertainty sampling strategy """
from typing import List, Union, Tuple

import torch

from datasets import ActiveLearningDataModule
from models.pytorch_model import PytorchModel
from .utils import clean_duplicate_scans, select_uncertainty_calculation
from .query_strategy import QueryStrategy


# pylint: disable=too-few-public-methods
class UncertaintySamplingStrategy(QueryStrategy):
    """
    Class for selecting items to label by highest uncertainty
        Args:
        **kwargs: Optional keyword arguments:
            calculation_method (str): Specification of the method used to calculate the uncertainty
                values: `"distance"` |  `"entropy"`.
            exclude_background (bool): Whether to exclude the background dimension in calculating the
                uncertainty value.
            prefer_unique_scans (bool): Whether to prefer among the uncertain scan-slice combinations unique
                scans, if possible.
                E.g. with items_to_label set to 2:
                ['slice_1-32', 'slice_1-33', 'slice_2-50'] -> ['slice_1-32', 'slice_2-50']
            epsilon (float): Small numerical value used for smoothing when using "entropy" as the uncertainty
                metric.
    """

<<<<<<< HEAD
    @staticmethod
    def compute_uncertainties(
        model: PytorchModel, data_module: ActiveLearningDataModule
    ) -> Tuple[List[float], List[str]]:
        """

        Args:
            model (PytorchModel): Current model that should be improved by selecting additional data for labeling.
            data_module (ActiveLearningDataModule): A data module object providing data.

        Returns:
            Tuple[List[float], List[str]]: Model uncertainties and case IDs for all items in the unlabeled set.
        """

        device = torch.device("cuda:0" if torch.cuda.is_available() else "cpu")
        model.to(device)

        uncertainties = []
        case_ids = []

        for images, current_case_ids in data_module.unlabeled_dataloader():
            predictions = model.predict(images.to(device))
            uncertainty = (
                torch.sum(torch.abs(0.5 - predictions), (1, 2, 3)).cpu().numpy()
            )

            uncertainties.extend(list(uncertainty))
            case_ids.extend(current_case_ids)

        return uncertainties, case_ids
=======
    def __init__(self, **kwargs):
        self.kwargs = kwargs
>>>>>>> 8facb46c

    # pylint: disable=too-many-locals
    def select_items_to_label(
        self,
        models: Union[PytorchModel, List[PytorchModel]],
        data_module: ActiveLearningDataModule,
        items_to_label: int,
<<<<<<< HEAD
        **kwargs
    ) -> Tuple[List[str], List[float]]:
=======
        **kwargs,
    ) -> Tuple[List[str], None]:
>>>>>>> 8facb46c
        """
        Selects subset of the unlabeled data with the highest uncertainty that should be labeled next.
        Args:
            models: Current models that should be improved by selecting additional data for labeling.
            data_module (ActiveLearningDataModule): A data module object providing data.
            items_to_label (int): Number of items that should be selected for labeling.
            calculation_method (str, optional): Specification of the method used to calculate the uncertainty values.
                (default = 'distance')
            **kwargs: Additional, strategy-specific parameters.
                Keyword Args:
                    exclude_background (bool): Whether to exclude the background dimension in calculating the
                        uncertainty value.

        Returns:
            Tuple[List[str], None]: List of IDs of the data items to be labeled and None because no pseudo labels are
                generated.
        """

        if isinstance(models, List):
            raise ValueError(
                "Uncertainty sampling is only implemented for one model. You passed a list."
            )

<<<<<<< HEAD
        uncertainties, case_ids = self.compute_uncertainties(models, data_module)
        uncertainties = list(zip(uncertainties, case_ids))
=======
        device = torch.device("cuda:0" if torch.cuda.is_available() else "cpu")
        models.to(device)

        uncertainties = []

        # For the max_uncertainty_value we have two cases in out datasets:
        # 1. multi-class, single-label (multiple foreground classes that are mutually exclusive) -> max_uncertainty is
        #   1 / num_classes. This is because the softmax layer sums up all to 1 across labels.
        # 2. multi-class, multi-label (multiple foreground classes that can overlap) -> max_uncertainty is 0.5
        max_uncertainty_value = (
            0.5 if data_module.multi_label() else 1 / data_module.num_classes()
        )

        for images, case_ids in data_module.unlabeled_dataloader():
            predictions = models.predict(images.to(device))
            uncertainty_calculation = select_uncertainty_calculation(
                calculation_method=self.kwargs.get("calculation_method", None)
            )
            uncertainty = uncertainty_calculation(
                predictions=predictions,
                max_uncertainty_value=max_uncertainty_value,
                **self.kwargs,
            )

            for idx, case_id in enumerate(case_ids):
                uncertainties.append((uncertainty[idx], case_id))
>>>>>>> 8facb46c

        uncertainties.sort(key=lambda y: y[0])
        if self.kwargs.get("prefer_unique_scans", False):
            uncertainties = clean_duplicate_scans(
                uncertainties=uncertainties, items_to_label=items_to_label
            )

        selected_ids = [id for (_, id) in uncertainties[0:items_to_label]]
<<<<<<< HEAD
        selected_uncertainties = [
            uncertainty for (uncertainty, _) in uncertainties[0:items_to_label]
        ]

        return selected_ids, selected_uncertainties
=======
        return selected_ids, None
>>>>>>> 8facb46c
<|MERGE_RESOLUTION|>--- conflicted
+++ resolved
@@ -27,7 +27,6 @@
                 metric.
     """
 
-<<<<<<< HEAD
     @staticmethod
     def compute_uncertainties(
         model: PytorchModel, data_module: ActiveLearningDataModule
@@ -43,25 +42,37 @@
         """
 
         device = torch.device("cuda:0" if torch.cuda.is_available() else "cpu")
-        model.to(device)
+        models.to(device)
 
         uncertainties = []
         case_ids = []
 
+        # For the max_uncertainty_value we have two cases in out datasets:
+        # 1. multi-class, single-label (multiple foreground classes that are mutually exclusive) -> max_uncertainty is
+        #   1 / num_classes. This is because the softmax layer sums up all to 1 across labels.
+        # 2. multi-class, multi-label (multiple foreground classes that can overlap) -> max_uncertainty is 0.5
+        max_uncertainty_value = (
+            0.5 if data_module.multi_label() else 1 / data_module.num_classes()
+        )
+
         for images, current_case_ids in data_module.unlabeled_dataloader():
-            predictions = model.predict(images.to(device))
-            uncertainty = (
-                torch.sum(torch.abs(0.5 - predictions), (1, 2, 3)).cpu().numpy()
+            predictions = models.predict(images.to(device))
+            uncertainty_calculation = select_uncertainty_calculation(
+                calculation_method=self.kwargs.get("calculation_method", None)
+            )
+            uncertainty = uncertainty_calculation(
+                predictions=predictions,
+                max_uncertainty_value=max_uncertainty_value,
+                **self.kwargs,
             )
 
             uncertainties.extend(list(uncertainty))
             case_ids.extend(current_case_ids)
 
         return uncertainties, case_ids
-=======
+
     def __init__(self, **kwargs):
         self.kwargs = kwargs
->>>>>>> 8facb46c
 
     # pylint: disable=too-many-locals
     def select_items_to_label(
@@ -69,13 +80,8 @@
         models: Union[PytorchModel, List[PytorchModel]],
         data_module: ActiveLearningDataModule,
         items_to_label: int,
-<<<<<<< HEAD
-        **kwargs
-    ) -> Tuple[List[str], List[float]]:
-=======
         **kwargs,
     ) -> Tuple[List[str], None]:
->>>>>>> 8facb46c
         """
         Selects subset of the unlabeled data with the highest uncertainty that should be labeled next.
         Args:
@@ -99,37 +105,8 @@
                 "Uncertainty sampling is only implemented for one model. You passed a list."
             )
 
-<<<<<<< HEAD
         uncertainties, case_ids = self.compute_uncertainties(models, data_module)
         uncertainties = list(zip(uncertainties, case_ids))
-=======
-        device = torch.device("cuda:0" if torch.cuda.is_available() else "cpu")
-        models.to(device)
-
-        uncertainties = []
-
-        # For the max_uncertainty_value we have two cases in out datasets:
-        # 1. multi-class, single-label (multiple foreground classes that are mutually exclusive) -> max_uncertainty is
-        #   1 / num_classes. This is because the softmax layer sums up all to 1 across labels.
-        # 2. multi-class, multi-label (multiple foreground classes that can overlap) -> max_uncertainty is 0.5
-        max_uncertainty_value = (
-            0.5 if data_module.multi_label() else 1 / data_module.num_classes()
-        )
-
-        for images, case_ids in data_module.unlabeled_dataloader():
-            predictions = models.predict(images.to(device))
-            uncertainty_calculation = select_uncertainty_calculation(
-                calculation_method=self.kwargs.get("calculation_method", None)
-            )
-            uncertainty = uncertainty_calculation(
-                predictions=predictions,
-                max_uncertainty_value=max_uncertainty_value,
-                **self.kwargs,
-            )
-
-            for idx, case_id in enumerate(case_ids):
-                uncertainties.append((uncertainty[idx], case_id))
->>>>>>> 8facb46c
 
         uncertainties.sort(key=lambda y: y[0])
         if self.kwargs.get("prefer_unique_scans", False):
@@ -138,12 +115,4 @@
             )
 
         selected_ids = [id for (_, id) in uncertainties[0:items_to_label]]
-<<<<<<< HEAD
-        selected_uncertainties = [
-            uncertainty for (uncertainty, _) in uncertainties[0:items_to_label]
-        ]
-
-        return selected_ids, selected_uncertainties
-=======
-        return selected_ids, None
->>>>>>> 8facb46c
+        return selected_ids, None