--- conflicted
+++ resolved
@@ -10,18 +10,13 @@
 from active_learning import ActiveLearningPipeline
 from inferencing import Inferencer
 from models import PytorchFCNResnet50, PytorchUNet
-<<<<<<< HEAD
-from datasets import BraTSDataModule, PascalVOCDataModule, DecathlonDataModule
-from query_strategies import RandomSamplingStrategy, UncertaintySamplingStrategy
-=======
 from datasets import (
     BraTSDataModule,
     PascalVOCDataModule,
     DecathlonDataModule,
     BCSSDataModule,
 )
-from query_strategies import QueryStrategy, RandomSamplingStrategy
->>>>>>> d04b6959
+from query_strategies import RandomSamplingStrategy, UncertaintySamplingStrategy
 
 
 def create_data_module(
