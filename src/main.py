""" Main module to execute active learning pipeline from CLI """
import json
import os.path
<<<<<<< HEAD
from typing import Optional
=======
from typing import Iterable, Optional

>>>>>>> 5b6bdc4d
import fire
from pytorch_lightning.loggers import WandbLogger

from active_learning import ActiveLearningPipeline
from inferencing import Inferencer
from models import PytorchFCNResnet50, PytorchUNet
from datasets import BraTSDataModule, PascalVOCDataModule
from query_strategies import QueryStrategy


# pylint: disable=too-many-arguments,too-many-locals
def run_active_learning_pipeline(
    architecture: str,
    dataset: str,
    strategy: str,
    experiment_name: str,
    batch_size: int = 16,
    data_dir: str = "./data",
    epochs: int = 50,
    experiment_tags: Optional[Iterable[str]] = None,
    gpus: int = 1,
    loss: str = "dice",
    num_workers: int = 4,
    optimizer: str = "adam",
    prediction_count: Optional[int] = None,
    prediction_dir: str = "./predictions",
) -> None:
    """
    Main function to execute an active learning pipeline run, or start an active learning simulation.
    Args:
        architecture (string): Name of the desired model architecture. E.g. 'u_net'.
        dataset (string): Name of the dataset. E.g. 'brats'
        strategy (string): Name of the query strategy. E.g. 'base'
        experiment_name (string): Name of the experiment.
        batch_size (int, optional): Size of training examples passed in one training step.
        data_dir (string, optional): Main directory with the dataset. E.g. './data'
        epochs (int, optional): Number of iterations with the full dataset.
        experiment_tags (Iterable[string], optional): Tags with which to label the experiment.
        gpus (int): Number of GPUS to use for model training.
        loss (str, optional): Name of the performance measure to optimize. E.g. 'dice'.
        num_workers (int, optional): Number of workers.
        optimizer (str, optional): Name of the optimization algorithm. E.g. 'adam'.

    Returns:
        None.
    """

    wandb_logger = WandbLogger(
        project="active-segmentation",
        entity="active-segmentation",
        name=experiment_name,
        tags=experiment_tags,
        config=locals().copy(),
    )

    if architecture == "fcn_resnet50":
        model = PytorchFCNResnet50(optimizer=optimizer, loss=loss)
    elif architecture == "u_net":
        model = PytorchUNet(optimizer=optimizer, loss=loss)
    else:
        raise ValueError("Invalid model architecture.")

    if strategy == "base":
        strategy = QueryStrategy()
    else:
        raise ValueError("Invalid query strategy.")

    if dataset == "pascal-voc":
        data_module = PascalVOCDataModule(data_dir, batch_size, num_workers)
    elif dataset == "brats":
        data_module = BraTSDataModule(data_dir, batch_size, num_workers)
    else:
        raise ValueError("Invalid data_module name.")

    pipeline = ActiveLearningPipeline(
        data_module, model, strategy, epochs, gpus, wandb_logger
    )
    pipeline.run()

    if prediction_count is None:
        return

    inferencer = Inferencer(
        model, dataset, os.path.join(data_dir, "val"), prediction_dir, prediction_count
    )
    inferencer.inference()


def run_active_learning_pipeline_from_config(config_file_name: str) -> None:
    """
    Runs the active learning pipeline based on a config file.
    Args:
        config_file_name: Name of or path to the config file.
    """
    if not os.path.isfile(config_file_name):
        print("Config file could not be found.")
        raise FileNotFoundError(f"{config_file_name} is not a valid filename.")

    with open(config_file_name, encoding="utf-8") as config_file:
        config = json.load(config_file)
        run_active_learning_pipeline(
            **config,
        )


if __name__ == "__main__":
    fire.Fire(run_active_learning_pipeline_from_config)<|MERGE_RESOLUTION|>--- conflicted
+++ resolved
@@ -1,12 +1,8 @@
 """ Main module to execute active learning pipeline from CLI """
 import json
-import os.path
-<<<<<<< HEAD
-from typing import Optional
-=======
+import os.
 from typing import Iterable, Optional
 
->>>>>>> 5b6bdc4d
 import fire
 from pytorch_lightning.loggers import WandbLogger
 
