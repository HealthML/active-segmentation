--- conflicted
+++ resolved
@@ -286,15 +286,10 @@
     """
     if strategy_config.get("type") == "random":
         return RandomSamplingStrategy()
-<<<<<<< HEAD
-    if strategy == "uncertainty":
-        return UncertaintySamplingStrategy()
-    if strategy == "representativeness":
-        return RepresentativenessSamplingStrategy()
-=======
     if strategy_config.get("type") == "uncertainty":
         return UncertaintySamplingStrategy(**strategy_config)
->>>>>>> 98b076f4
+    if strategy_config.get("type") == "representativeness":
+        return RepresentativenessSamplingStrategy()
     raise ValueError("Invalid query strategy.")
 
 
