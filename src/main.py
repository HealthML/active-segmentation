""" Main module to execute active learning pipeline from CLI """
import json
import os.path
from typing import Any, Dict, Iterable, Optional

import fire
from pytorch_lightning.loggers import WandbLogger
import wandb

from active_learning import ActiveLearningPipeline
from inferencing import Inferencer
from models import PytorchFCNResnet50, PytorchUNet
from datasets import BraTSDataModule, PascalVOCDataModule, DecathlonDataModule
from query_strategies import QueryStrategy, RandomSamplingStrategy


def create_data_module(
    dataset: str,
    data_dir: str,
    batch_size: int,
    num_workers: int,
    random_state: int,
    active_learning_config: Dict[str, Any],
    dataset_config: Dict[str, Any],
):
    """
    Creates the correct data module.

    Args:
        dataset (string): Name of the dataset. E.g. 'brats'
        data_dir (string, optional): Main directory with the dataset. E.g. './data'
        batch_size (int, optional): Size of training examples passed in one training step.
        num_workers (int, optional): Number of workers.
        random_state (int): Random constant for shuffling the data
        active_learning_config (Dict[str, Any): Dictionary with active learning specific parameters.
        dataset_config (Dict[str, Any]): Dictionary with dataset specific parameters.

    Returns:
        The data module.
    """

    if dataset == "pascal-voc":
        data_module = PascalVOCDataModule(
            data_dir, batch_size, num_workers, **dataset_config
        )
    elif dataset == "brats":
        data_module = BraTSDataModule(
            data_dir,
            batch_size,
            num_workers,
            active_learning_mode=active_learning_config.get(
                "active_learning_mode", False
            ),
            initial_training_set_size=active_learning_config.get(
                "initial_training_set_size", 10
            ),
            random_state=random_state,
            **dataset_config,
        )
    elif dataset == "decathlon":
        data_module = DecathlonDataModule(
            data_dir,
            batch_size,
            num_workers,
            active_learning_mode=active_learning_config.get(
                "active_learning_mode", False
            ),
            initial_training_set_size=active_learning_config.get(
                "initial_training_set_size", 10
            ),
            random_state=random_state,
            **dataset_config,
        )
    else:
        raise ValueError("Invalid data_module name.")

    return data_module


# pylint: disable=too-many-arguments,too-many-locals
def run_active_learning_pipeline(
    architecture: str,
    dataset: str,
    strategy: str,
    experiment_name: str,
    batch_size: int = 16,
    checkpoint_dir: Optional[str] = None,
    data_dir: str = "./data",
    dataset_config: Optional[Dict[str, Any]] = None,
    model_config: Optional[Dict[str, Any]] = None,
<<<<<<< HEAD
    model_selection_criterion: Optional[str] = "mean_dice_score_0.5",
=======
    model_selection_criterion: Optional[str] = "loss",
    active_learning_config: Optional[Dict[str, Any]] = None,
>>>>>>> 7f61dac1
    epochs: int = 50,
    experiment_tags: Optional[Iterable[str]] = None,
    gpus: int = 1,
    num_workers: int = 4,
    learning_rate: float = 0.0001,
    lr_scheduler: Optional[str] = None,
    num_levels: int = 4,
    prediction_count: Optional[int] = None,
    prediction_dir: str = "./predictions",
    wandb_project_name: str = "active-segmentation",
    early_stopping: bool = False,
    random_state: int = 42,
) -> None:
    """
    Main function to execute an active learning pipeline run, or start an active learning
        simulation.
    Args:
        architecture (string): Name of the desired model architecture. E.g. 'u_net'.
        dataset (string): Name of the dataset. E.g. 'brats'
        strategy (string): Name of the query strategy. E.g. 'base'
        experiment_name (string): Name of the experiment.
        batch_size (int, optional): Size of training examples passed in one training step.
        checkpoint_dir (str, optional): Directory where the model checkpoints are to be saved.
        data_dir (string, optional): Main directory with the dataset. E.g. './data'
        dataset_config (Dict[str, Any], optional): Dictionary with dataset specific parameters.
        model_config (Dict[str, Any], optional): Dictionary with model specific parameters.
        active_learning_config (Dict[str, Any], optional): Dictionary with active learning specific parameters.
        epochs (int, optional): Number of iterations with the full dataset.
        experiment_tags (Iterable[string], optional): Tags with which to label the experiment.
        gpus (int): Number of GPUS to use for model training.
        num_workers (int, optional): Number of workers.
        learning_rate (float): The step size at each iteration while moving towards a minimum of the loss.
        lr_scheduler (string, optional): Algorithm used for dynamically updating the learning rate during training.
            E.g. 'reduceLROnPlateau' or 'cosineAnnealingLR'
        num_levels (int, optional): Number levels (encoder and decoder blocks) in the U-Net. Defaults to 4.
        early_stopping (bool, optional): Enable/Disable Early stopping when model
            is not learning anymore (default = False).
        random_state (int): Random constant for shuffling the data
        wandb_project_name (string, optional): Name of the project that the W&B runs are stored in.

    Returns:
        None.
    """

    wandb_logger = WandbLogger(
        project=wandb_project_name,
        entity="active-segmentation",
        name=experiment_name,
        tags=experiment_tags,
        config=locals().copy(),
    )

    if dataset_config is None:
        dataset_config = {}

    if active_learning_config is None:
        active_learning_config = {}

    data_module = create_data_module(
        dataset,
        data_dir,
        batch_size,
        num_workers,
        random_state,
        active_learning_config,
        dataset_config,
    )

    if architecture == "fcn_resnet50":
        if data_module.data_channels() != 1:
            raise ValueError(
                f"{architecture} does not support multiple input channels."
            )

        model = PytorchFCNResnet50(
            learning_rate=learning_rate, lr_scheduler=lr_scheduler, **model_config
        )
    elif architecture == "u_net":
        model = PytorchUNet(
            learning_rate=learning_rate,
            lr_scheduler=lr_scheduler,
            num_levels=num_levels,
            in_channels=data_module.data_channels(),
            **model_config,
        )
    else:
        raise ValueError("Invalid model architecture.")

    strategy = create_query_strategy(strategy)

    if checkpoint_dir is not None:
        checkpoint_dir = os.path.join(checkpoint_dir, f"{wandb_logger.experiment.id}")

    prediction_dir = os.path.join(prediction_dir, f"{wandb_logger.experiment.id}")

    pipeline = ActiveLearningPipeline(
        data_module,
        model,
        strategy,
        epochs,
        gpus,
        checkpoint_dir,
        active_learning_mode=active_learning_config.get("active_learning_mode", False),
        items_to_label=active_learning_config.get("items_to_label", 1),
        iterations=active_learning_config.get("iterations", 10),
        logger=wandb_logger,
        early_stopping=early_stopping,
        lr_scheduler=lr_scheduler,
        model_selection_criterion=model_selection_criterion,
    )
    pipeline.run()

    if prediction_count is None:
        return

    inferencer = Inferencer(
        model,
        dataset,
        data_dir,
        prediction_dir,
        prediction_count,
        dataset_config=dataset_config,
    )
    inferencer.inference()


def create_query_strategy(strategy: str):
    """
    Initialises the chosen query strategy
    Args:
        strategy (str): Name of the query strategy. E.g. 'base'
    """
    if strategy == "base":
        return QueryStrategy()
    if strategy == "random":
        return RandomSamplingStrategy()
    raise ValueError("Invalid query strategy.")


def run_active_learning_pipeline_from_config(
    config_file_name: str, hp_optimisation: bool = False
) -> None:
    """
    Runs the active learning pipeline based on a config file.
    Args:
        config_file_name: Name of or path to the config file.
        hp_optimisation: If this flag is set, run the pipeline with different hyperparameters based
            on the configured sweep file
    """
    if not os.path.isfile(config_file_name):
        print("Config file could not be found.")
        raise FileNotFoundError(f"{config_file_name} is not a valid filename.")

    with open(config_file_name, encoding="utf-8") as config_file:
        hyperparameter_defaults = json.load(config_file)
        config = hyperparameter_defaults

        if "dataset_config" in config and "dataset" in config["dataset_config"]:
            config["dataset"] = config["dataset_config"]["dataset"]
            del config["dataset_config"]["dataset"]
        if "dataset_config" in config and "data_dir" in config["dataset_config"]:
            config["data_dir"] = config["dataset_config"]["data_dir"]
            del config["dataset_config"]["data_dir"]
        if (
            "dataset_config" in config
            and "mask_filter_values" in config["dataset_config"]
        ):
            config["dataset_config"]["mask_filter_values"] = tuple(
                config["dataset_config"]["mask_filter_values"]
            )

        if (
            "model_config" in config
            and "dim" in config["model_config"]
            and "dataset_config" in config
        ):
            config["dataset_config"]["dim"] = config["model_config"]["dim"]
        if "model_config" in config and "architecture" in config["model_config"]:
            config["architecture"] = config["model_config"]["architecture"]
            del config["model_config"]["architecture"]
        if "model_config" in config and "learning_rate" in config["model_config"]:
            config["learning_rate"] = config["model_config"]["learning_rate"]
            del config["model_config"]["learning_rate"]
        if "model_config" in config and "lr_scheduler" in config["model_config"]:
            config["lr_scheduler"] = config["model_config"]["lr_scheduler"]
            del config["model_config"]["lr_scheduler"]
        if "model_config" in config and "num_levels" in config["model_config"]:
            config["num_levels"] = config["model_config"]["num_levels"]
            del config["model_config"]["num_levels"]
        if (
            "model_config" in config
            and "model_selection_criterion" in config["model_config"]
        ):
            config["model_selection_criterion"] = config["model_config"][
                "model_selection_criterion"
            ]
            del config["model_config"]["model_selection_criterion"]

        if hp_optimisation:
            print("Start Hyperparameter Optimisation using sweep.yaml file")
            wandb.init(
                config=hyperparameter_defaults,
                project=config["wandb_project_name"],
                entity="active-segmentation",
            )
            # Config parameters are automatically set by W&B sweep agent
            config = wandb.config

        run_active_learning_pipeline(
            **config,
        )


if __name__ == "__main__":
    fire.Fire(run_active_learning_pipeline_from_config)<|MERGE_RESOLUTION|>--- conflicted
+++ resolved
@@ -88,12 +88,8 @@
     data_dir: str = "./data",
     dataset_config: Optional[Dict[str, Any]] = None,
     model_config: Optional[Dict[str, Any]] = None,
-<<<<<<< HEAD
     model_selection_criterion: Optional[str] = "mean_dice_score_0.5",
-=======
-    model_selection_criterion: Optional[str] = "loss",
     active_learning_config: Optional[Dict[str, Any]] = None,
->>>>>>> 7f61dac1
     epochs: int = 50,
     experiment_tags: Optional[Iterable[str]] = None,
     gpus: int = 1,
