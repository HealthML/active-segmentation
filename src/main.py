--- conflicted
+++ resolved
@@ -4,12 +4,9 @@
 from typing import Iterable, Optional
 
 import fire
-<<<<<<< HEAD
 import wandb
-=======
 from pytorch_lightning.loggers import WandbLogger
 
->>>>>>> e8fee8a7
 from active_learning import ActiveLearningPipeline
 from inferencing import Inferencer
 from models import PytorchFCNResnet50, PytorchUNet
@@ -31,33 +28,16 @@
     loss: str = "dice",
     num_workers: int = 4,
     optimizer: str = "adam",
-<<<<<<< HEAD
     learning_rate: float = 0.0001,
     lr_scheduler: str = None,
     num_u_net_levels: int = 4,
-=======
     prediction_count: Optional[int] = None,
     prediction_dir: str = "./predictions",
->>>>>>> e8fee8a7
 ) -> None:
     """
     Main function to execute an active learning pipeline run, or start an active learning
         simulation.
     Args:
-<<<<<<< HEAD
-        architecture: Name of the desired model architecture. E.g. 'u_net'.
-        dataset: Name of the dataset. E.g. 'brats'
-        strategy: Name of the query strategy. E.g. 'base'
-        data_dir: Main directory with the dataset. E.g. './data'
-        batch_size: Size of training examples passed in one training step.
-        num_workers: Number of workers.
-        epochs: Number of iterations with the full dataset.
-        loss: Name of the performance measure to optimize. E.g. 'dice'.
-        optimizer: Name of the optimization algorithm. E.g. 'adam'.
-        learning_rate: The step size at each iteration while moving towards a minimum of the loss.
-        lr_scheduler: Name of the learning rate scheduler algorithm. E.g. 'reduceLROnPlateau'.
-        num_u_net_levels: Number levels (encoder and decoder blocks) in the U-Net.
-=======
         architecture (string): Name of the desired model architecture. E.g. 'u_net'.
         dataset (string): Name of the dataset. E.g. 'brats'
         strategy (string): Name of the query strategy. E.g. 'base'
@@ -70,8 +50,10 @@
         loss (str, optional): Name of the performance measure to optimize. E.g. 'dice'.
         num_workers (int, optional): Number of workers.
         optimizer (str, optional): Name of the optimization algorithm. E.g. 'adam'.
-
->>>>>>> e8fee8a7
+        learning_rate: The step size at each iteration while moving towards a minimum of the loss.
+        lr_scheduler: Name of the learning rate scheduler algorithm. E.g. 'reduceLROnPlateau'.
+        num_u_net_levels: Number levels (encoder and decoder blocks) in the U-Net.
+        
     Returns:
         None.
     """
