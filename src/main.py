--- conflicted
+++ resolved
@@ -25,11 +25,8 @@
     data_dir: str = "./data",
     dataset_config: Optional[Dict[str, Any]] = None,
     model_config: Optional[Dict[str, Any]] = None,
-<<<<<<< HEAD
+    model_selection_criterion: Optional[str] = "loss",
     active_learning_config: Optional[Dict[str, Any]] = None,
-=======
-    model_selection_criterion: Optional[str] = "loss",
->>>>>>> 1d90e93f
     epochs: int = 50,
     experiment_tags: Optional[Iterable[str]] = None,
     gpus: int = 1,
@@ -138,20 +135,14 @@
         strategy,
         epochs,
         gpus,
-<<<<<<< HEAD
+        checkpoint_dir,
         active_learning_mode=active_learning_config.get("active_learning_mode", False),
         number_of_items=active_learning_config.get("number_of_items", 1),
         iterations=active_learning_config.get("iterations", 10),
         logger=wandb_logger,
         early_stopping=early_stopping,
         lr_scheduler=lr_scheduler,
-=======
-        checkpoint_dir,
-        wandb_logger,
-        early_stopping,
-        lr_scheduler,
-        model_selection_criterion,
->>>>>>> 1d90e93f
+        model_selection_criterion=model_selection_criterion,
     )
     pipeline.run()
 
