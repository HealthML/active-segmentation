""" Main module to execute active learning pipeline from CLI """
import json
import os.path
from typing import Any, Dict, Iterable, Optional

import torch
import fire
import pytorch_lightning
from pytorch_lightning.loggers import WandbLogger
import wandb

from active_learning import ActiveLearningPipeline
from inferencing import Inferencer
from models import PytorchFCNResnet50, PytorchUNet
from datasets import (
    BraTSDataModule,
    DecathlonDataModule,
    BCSSDataModule,
)
from query_strategies import (
    RandomSamplingStrategy,
    UncertaintySamplingStrategy,
<<<<<<< HEAD
    DistanceBasedRepresentativenessSamplingStrategy,
    ClusteringBasedRepresentativenessSamplingStrategy,
    UncertaintyRepresentativenessSamplingStrategy,
=======
    InterpolationSamplingStrategy,
    RepresentativenessSamplingStrategy,
>>>>>>> 8facb46c
)


def create_data_module(
    dataset: str,
    data_dir: str,
    batch_size: int,
    num_workers: int,
    random_state: int,
    active_learning_config: Dict[str, Any],
    dataset_config: Dict[str, Any],
):
    """
    Creates the correct data module.

    Args:
        dataset (string): Name of the dataset. E.g. 'brats'
        data_dir (string, optional): Main directory with the dataset. E.g. './data'
        batch_size (int, optional): Size of training examples passed in one training step.
        num_workers (int, optional): Number of workers.
        random_state (int): Random constant for shuffling the data
        active_learning_config (Dict[str, Any): Dictionary with active learning specific parameters.
        dataset_config (Dict[str, Any]): Dictionary with dataset specific parameters.

    Returns:
        The data module.
    """

    if dataset == "brats":
        data_module = BraTSDataModule(
            data_dir,
            batch_size,
            num_workers,
            active_learning_mode=active_learning_config.get(
                "active_learning_mode", False
            ),
            batch_size_unlabeled_set=min(
                active_learning_config.get("batch_size_unlabeled_set", batch_size),
                active_learning_config.get("items_to_label", 1),
            ),
            initial_training_set_size=active_learning_config.get(
                "initial_training_set_size", 10
            ),
            random_state=random_state,
            **dataset_config,
        )
    elif dataset == "decathlon":
        data_module = DecathlonDataModule(
            data_dir,
            batch_size,
            num_workers,
            active_learning_mode=active_learning_config.get(
                "active_learning_mode", False
            ),
            batch_size_unlabeled_set=min(
                active_learning_config.get("batch_size_unlabeled_set", batch_size),
                active_learning_config.get("items_to_label", 1),
            ),
            initial_training_set_size=active_learning_config.get(
                "initial_training_set_size", 10
            ),
            random_state=random_state,
            **dataset_config,
        )
    elif dataset == "bcss":
        dataset_config.pop("dim")
        data_module = BCSSDataModule(
            data_dir=data_dir,
            batch_size=batch_size,
            num_workers=num_workers,
            active_learning_mode=active_learning_config.get(
                "active_learning_mode", False
            ),
            initial_training_set_size=active_learning_config.get(
                "initial_training_set_size", 10
            ),
            random_state=random_state,
            **dataset_config,
        )
    else:
        raise ValueError("Invalid data_module name.")

    return data_module


# pylint: disable=too-many-arguments,too-many-locals
def run_active_learning_pipeline(
    architecture: str,
    dataset: str,
    strategy_config: dict,
    experiment_name: str,
    batch_size: int = 16,
    checkpoint_dir: Optional[str] = None,
    data_dir: str = "./data",
    dataset_config: Optional[Dict[str, Any]] = None,
    model_config: Optional[Dict[str, Any]] = None,
    model_selection_criterion: Optional[str] = "mean_dice_score_0.5",
    active_learning_config: Optional[Dict[str, Any]] = None,
    epochs: int = 50,
    experiment_tags: Optional[Iterable[str]] = None,
    gpus: int = 1,
    num_workers: int = 4,
    learning_rate: float = 0.0001,
    lr_scheduler: Optional[str] = None,
    num_levels: int = 4,
    prediction_count: Optional[int] = None,
    prediction_dir: str = "./predictions",
    wandb_project_name: str = "active-segmentation",
    early_stopping: bool = False,
    random_state: int = 42,
) -> None:
    """
    Main function to execute an active learning pipeline run, or start an active learning
        simulation.
    Args:
        architecture (string): Name of the desired model architecture. E.g. 'u_net'.
        dataset (string): Name of the dataset. E.g. 'brats'
        strategy_config (dict): Configuration of the query strategy.
        experiment_name (string): Name of the experiment.
        batch_size (int, optional): Size of training examples passed in one training step.
        checkpoint_dir (str, optional): Directory where the model checkpoints are to be saved.
        data_dir (string, optional): Main directory with the dataset. E.g. './data'
        dataset_config (Dict[str, Any], optional): Dictionary with dataset specific parameters.
        model_config (Dict[str, Any], optional): Dictionary with model specific parameters.
        active_learning_config (Dict[str, Any], optional): Dictionary with active learning specific parameters.
        epochs (int, optional): Number of iterations with the full dataset.
        experiment_tags (Iterable[string], optional): Tags with which to label the experiment.
        gpus (int): Number of GPUS to use for model training.
        num_workers (int, optional): Number of workers.
        learning_rate (float): The step size at each iteration while moving towards a minimum of the loss.
        lr_scheduler (string, optional): Algorithm used for dynamically updating the learning rate during training.
            E.g. 'reduceLROnPlateau' or 'cosineAnnealingLR'
        num_levels (int, optional): Number levels (encoder and decoder blocks) in the U-Net. Defaults to 4.
        early_stopping (bool, optional): Enable/Disable Early stopping when model
            is not learning anymore (default = False).
        random_state (int): Random constant for shuffling the data
        wandb_project_name (string, optional): Name of the project that the W&B runs are stored in.

    Returns:
        None.
    """

    # set global seed for reproducibility
    pytorch_lightning.utilities.seed.seed_everything(random_state)
    torch.backends.cudnn.deterministic = True

    if model_config.get("dim") == 2:
        # Pytorch lightning currently does not support deterministic 3d max pooling
        # therefore this option is only enabled for the 2d case
        torch.use_deterministic_algorithms(True)

    wandb_logger = WandbLogger(
        project=wandb_project_name,
        entity="active-segmentation",
        name=experiment_name,
        tags=experiment_tags,
        log_model="all",
        config=locals().copy(),
    )

    if dataset_config is None:
        dataset_config = {}

    if active_learning_config is None:
        active_learning_config = {}

    data_module = create_data_module(
        dataset,
        data_dir,
        batch_size,
        num_workers,
        random_state,
        active_learning_config,
        dataset_config,
    )

    model = create_model(
        data_module, architecture, learning_rate, lr_scheduler, num_levels, model_config
    )

    strategy = create_query_strategy(strategy_config=strategy_config)

    if checkpoint_dir is not None:
        checkpoint_dir = os.path.join(checkpoint_dir, f"{wandb_logger.experiment.id}")

    prediction_dir = os.path.join(prediction_dir, f"{wandb_logger.experiment.id}")

    pipeline = ActiveLearningPipeline(
        data_module,
        model,
        strategy,
        epochs,
        gpus,
        checkpoint_dir,
        active_learning_mode=active_learning_config.get("active_learning_mode", False),
        initial_epochs=active_learning_config.get("initial_epochs", epochs),
        items_to_label=active_learning_config.get("items_to_label", 1),
        iterations=active_learning_config.get("iterations", None),
        reset_weights=active_learning_config.get("reset_weights", False),
        epochs_increase_per_query=active_learning_config.get(
            "epochs_increase_per_query", 0
        ),
        heatmaps_per_iteration=active_learning_config.get("heatmaps_per_iteration", 0),
        logger=wandb_logger,
        early_stopping=early_stopping,
        lr_scheduler=lr_scheduler,
        model_selection_criterion=model_selection_criterion,
        **active_learning_config.get("strategy_config", {}),
    )
    pipeline.run()

    if prediction_count is None:
        return

    inferencer = Inferencer(
        model,
        dataset,
        data_dir,
        prediction_dir,
        prediction_count,
        dataset_config=dataset_config,
    )
    inferencer.inference()


def create_model(
    data_module, architecture, learning_rate, lr_scheduler, num_levels, model_config
):
    """
    Creates the specified model.

    Args:
        data_module (ActiveLearningDataModule): A data module object providing data.
        architecture (string): Name of the desired model architecture. E.g. 'u_net'.
        learning_rate (float): The step size at each iteration while moving towards a minimum of the loss.
        lr_scheduler (string, optional): Algorithm used for dynamically updating the learning rate during training.
            E.g. 'reduceLROnPlateau' or 'cosineAnnealingLR'
        num_levels (int, optional): Number levels (encoder and decoder blocks) in the U-Net. Defaults to 4.
        model_config (Dict[str, Any], optional): Dictionary with model specific parameters.

    Returns:
        The model.
    """

    if architecture == "fcn_resnet50":
        if data_module.data_channels() != 1:
            raise ValueError(
                f"{architecture} does not support multiple input channels."
            )

        model = PytorchFCNResnet50(
            learning_rate=learning_rate, lr_scheduler=lr_scheduler, **model_config
        )
    elif architecture == "u_net":
        model = PytorchUNet(
            learning_rate=learning_rate,
            lr_scheduler=lr_scheduler,
            num_levels=num_levels,
            in_channels=data_module.data_channels(),
            out_channels=data_module.num_classes(),
            multi_label=data_module.multi_label(),
            **model_config,
        )
    else:
        raise ValueError("Invalid model architecture.")
    return model


def create_query_strategy(strategy_config: dict):
    """
    Initialises the chosen query strategy
    Args:
        strategy_config (dict): Configuration of the query strategy
    """
<<<<<<< HEAD
    if strategy == "random":
        return RandomSamplingStrategy()
    if strategy == "uncertainty":
        return UncertaintySamplingStrategy()
    if strategy == "representativeness_distance":
        return DistanceBasedRepresentativenessSamplingStrategy()
    if strategy == "representativeness_clustering":
        return ClusteringBasedRepresentativenessSamplingStrategy()
    if strategy == "representativeness_uncertainty":
        return UncertaintyRepresentativenessSamplingStrategy()
=======
    strategy_type = strategy_config.get("type")

    if strategy_type == "random":
        return RandomSamplingStrategy(**strategy_config)
    if strategy_type == "interpolation":
        return InterpolationSamplingStrategy(**strategy_config)
    if strategy_type == "uncertainty":
        return UncertaintySamplingStrategy(**strategy_config)
    if strategy_config.get("type") == "representativeness":
        return RepresentativenessSamplingStrategy()
>>>>>>> 8facb46c
    raise ValueError("Invalid query strategy.")


def run_active_learning_pipeline_from_config(
    config_file_name: str, hp_optimisation: bool = False
) -> None:
    """
    Runs the active learning pipeline based on a config file.
    Args:
        config_file_name: Name of or path to the config file.
        hp_optimisation: If this flag is set, run the pipeline with different hyperparameters based
            on the configured sweep file
    """
    if not os.path.isfile(config_file_name):
        print("Config file could not be found.")
        raise FileNotFoundError(f"{config_file_name} is not a valid filename.")

    with open(config_file_name, encoding="utf-8") as config_file:
        hyperparameter_defaults = json.load(config_file)
        config = hyperparameter_defaults

        if "dataset_config" in config and "dataset" in config["dataset_config"]:
            config["dataset"] = config["dataset_config"]["dataset"]
            del config["dataset_config"]["dataset"]
        if "dataset_config" in config and "data_dir" in config["dataset_config"]:
            config["data_dir"] = config["dataset_config"]["data_dir"]
            del config["dataset_config"]["data_dir"]
        if (
            "dataset_config" in config
            and "mask_filter_values" in config["dataset_config"]
        ):
            config["dataset_config"]["mask_filter_values"] = tuple(
                config["dataset_config"]["mask_filter_values"]
            )

        if (
            "model_config" in config
            and "dim" in config["model_config"]
            and "dataset_config" in config
        ):
            config["dataset_config"]["dim"] = config["model_config"]["dim"]
        if "model_config" in config and "architecture" in config["model_config"]:
            config["architecture"] = config["model_config"]["architecture"]
            del config["model_config"]["architecture"]
        if "model_config" in config and "learning_rate" in config["model_config"]:
            config["learning_rate"] = config["model_config"]["learning_rate"]
            del config["model_config"]["learning_rate"]
        if "model_config" in config and "lr_scheduler" in config["model_config"]:
            config["lr_scheduler"] = config["model_config"]["lr_scheduler"]
            del config["model_config"]["lr_scheduler"]
        if "model_config" in config and "num_levels" in config["model_config"]:
            config["num_levels"] = config["model_config"]["num_levels"]
            del config["model_config"]["num_levels"]
        if (
            "model_config" in config
            and "model_selection_criterion" in config["model_config"]
        ):
            config["model_selection_criterion"] = config["model_config"][
                "model_selection_criterion"
            ]
            del config["model_config"]["model_selection_criterion"]

        if hp_optimisation:
            print("Start Hyperparameter Optimisation using sweep.yaml file")
            wandb.init(
                config=hyperparameter_defaults,
                project=config["wandb_project_name"],
                entity="active-segmentation",
            )
            # Config parameters are automatically set by W&B sweep agent
            config = wandb.config

        run_active_learning_pipeline(**config)


if __name__ == "__main__":
    fire.Fire(run_active_learning_pipeline_from_config)<|MERGE_RESOLUTION|>--- conflicted
+++ resolved
@@ -20,14 +20,10 @@
 from query_strategies import (
     RandomSamplingStrategy,
     UncertaintySamplingStrategy,
-<<<<<<< HEAD
+    InterpolationSamplingStrategy,
     DistanceBasedRepresentativenessSamplingStrategy,
     ClusteringBasedRepresentativenessSamplingStrategy,
     UncertaintyRepresentativenessSamplingStrategy,
-=======
-    InterpolationSamplingStrategy,
-    RepresentativenessSamplingStrategy,
->>>>>>> 8facb46c
 )
 
 
@@ -302,18 +298,6 @@
     Args:
         strategy_config (dict): Configuration of the query strategy
     """
-<<<<<<< HEAD
-    if strategy == "random":
-        return RandomSamplingStrategy()
-    if strategy == "uncertainty":
-        return UncertaintySamplingStrategy()
-    if strategy == "representativeness_distance":
-        return DistanceBasedRepresentativenessSamplingStrategy()
-    if strategy == "representativeness_clustering":
-        return ClusteringBasedRepresentativenessSamplingStrategy()
-    if strategy == "representativeness_uncertainty":
-        return UncertaintyRepresentativenessSamplingStrategy()
-=======
     strategy_type = strategy_config.get("type")
 
     if strategy_type == "random":
@@ -322,9 +306,12 @@
         return InterpolationSamplingStrategy(**strategy_config)
     if strategy_type == "uncertainty":
         return UncertaintySamplingStrategy(**strategy_config)
-    if strategy_config.get("type") == "representativeness":
-        return RepresentativenessSamplingStrategy()
->>>>>>> 8facb46c
+    if strategy_config.get("type") == "representativeness_distance":
+        return DistanceBasedRepresentativenessSamplingStrategy()
+    if strategy_config.get("type") == "representativeness_clustering":
+        return ClusteringBasedRepresentativenessSamplingStrategy()
+    if strategy_config.get("type") == "representativeness_uncertainty":
+        return UncertaintyRepresentativenessSamplingStrategy()
     raise ValueError("Invalid query strategy.")
 
 
