--- conflicted
+++ resolved
@@ -214,12 +214,9 @@
         items_to_label=active_learning_config.get("items_to_label", 1),
         iterations=active_learning_config.get("iterations", 10),
         reset_weights=active_learning_config.get("reset_weights", False),
-<<<<<<< HEAD
-=======
         epochs_increase_per_query=active_learning_config.get(
             "epochs_increase_per_query", 0
         ),
->>>>>>> f6a8c0c0
         logger=wandb_logger,
         early_stopping=early_stopping,
         lr_scheduler=lr_scheduler,
