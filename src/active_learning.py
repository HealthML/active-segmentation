""" Module containing the active learning pipeline """

from typing import Iterable, Optional, Union

from pytorch_lightning import Trainer
from pytorch_lightning.loggers import LightningLoggerBase
from pytorch_lightning.callbacks import EarlyStopping, LearningRateMonitor
from pytorch_lightning.callbacks.model_checkpoint import ModelCheckpoint

from query_strategies import QueryStrategy
from datasets import ActiveLearningDataModule
from models import PytorchModel


class ActiveLearningPipeline:
    """
    The pipeline or simulation environment to run active learning experiments.

    Args:
        data_module (ActiveLearningDataModule): A data module object providing data.
        model (PytorchModel): A model object with architecture able to be fitted with the data.
        strategy (QueryStrategy): An active learning strategy to query for new labels.
        epochs (int): The number of epochs the model should be trained.
        gpus (int): Number of GPUS to use for model training.
        checkpoint_dir (str, optional): Directory where the model checkpoints are to be saved.
        early_stopping (bool, optional): Enable/Disable Early stopping when model
            is not learning anymore (default = False).
        logger: A logger object as defined by Pytorch Lightning.
        lr_scheduler (string, optional): Algorithm used for dynamically updating the
            learning rate during training. E.g. 'reduceLROnPlateau' or 'cosineAnnealingLR'
        active_learning_mode (bool, optional): Enable/Disabled Active Learning Pipeline (default = False).
        number_of_items: Number of items that should be selected for labeling in the active learning run.
            (default = 1).
        iterations: iteration times how often the active learning pipeline should be executed (default = 10).
    """

    # pylint: disable=too-few-public-methods,too-many-arguments,too-many-instance-attributes
    def __init__(
        self,
        data_module: ActiveLearningDataModule,
        model: PytorchModel,
        strategy: QueryStrategy,
        epochs: int,
        gpus: int,
<<<<<<< HEAD
        active_learning_mode: bool = False,
        number_of_items: int = 1,
        iterations: int = 10,
=======
        checkpoint_dir: Optional[str] = None,
>>>>>>> 1d90e93f
        logger: Union[LightningLoggerBase, Iterable[LightningLoggerBase], bool] = True,
        early_stopping: bool = False,
        lr_scheduler: str = None,
        model_selection_criterion="loss",
    ) -> None:

        self.data_module = data_module
        self.model = model
        # log gradients, parameter histogram and model topology
        logger.watch(self.model, log="all")

        callbacks = []
        if lr_scheduler is not None:
            callbacks.append(LearningRateMonitor(logging_interval="step"))
        if early_stopping:
            callbacks.append(EarlyStopping("validation/loss"))

        monitoring_mode = "min" if "loss" in model_selection_criterion else "max"

        self.checkpoint_callback = ModelCheckpoint(
            dirpath=checkpoint_dir,
            filename="best_model_epoch_{epoch}",
            auto_insert_metric_name=False,
            monitor=f"val/{model_selection_criterion}",
            mode=monitoring_mode,
            save_last=True,
            every_n_epochs=1,
            save_on_train_epoch_end=False,
        )
        callbacks.append(self.checkpoint_callback)

        self.model_trainer = Trainer(
            deterministic=True,
            profiler="simple",
            max_epochs=epochs,
            logger=logger,
            gpus=gpus,
            benchmark=True,
            callbacks=callbacks,
        )
        self.strategy = strategy
        self.epochs = epochs
        self.logger = logger
        self.gpus = gpus
        self.active_learning_mode = active_learning_mode
        self.number_of_items = number_of_items
        self.iterations = iterations
        self.callbacks = callbacks

    def run(self) -> None:
        """Run the pipeline"""
        self.data_module.setup()

        if self.active_learning_mode:
            # run pipeline
            for _ in range(0, self.iterations):
                # query batch selection
                items_to_label = self.strategy.select_items_to_label(
                    self.model, self.data_module, self.number_of_items
                )
                # label batch
                self.data_module.label_items(items_to_label)

                # train model on labeled batch
                self.model_trainer.fit(self.model, self.data_module)

<<<<<<< HEAD
                # reset model trainer
                self.model_trainer = Trainer(
                    deterministic=True,
                    profiler="simple",
                    max_epochs=self.epochs,
                    logger=self.logger,
                    gpus=self.gpus,
                    benchmark=True,
                    callbacks=self.callbacks,
                )
        else:
            # run regular fit run with all the data if no active learning mode
            self.model_trainer.fit(self.model, self.data_module)
=======
        self.model_trainer.fit(self.model, self.data_module)

        # compute metrics for the best model on the validation set
        self.model_trainer.validate()
>>>>>>> 1d90e93f
<|MERGE_RESOLUTION|>--- conflicted
+++ resolved
@@ -42,13 +42,10 @@
         strategy: QueryStrategy,
         epochs: int,
         gpus: int,
-<<<<<<< HEAD
+        checkpoint_dir: Optional[str] = None,
         active_learning_mode: bool = False,
         number_of_items: int = 1,
         iterations: int = 10,
-=======
-        checkpoint_dir: Optional[str] = None,
->>>>>>> 1d90e93f
         logger: Union[LightningLoggerBase, Iterable[LightningLoggerBase], bool] = True,
         early_stopping: bool = False,
         lr_scheduler: str = None,
@@ -115,7 +112,6 @@
                 # train model on labeled batch
                 self.model_trainer.fit(self.model, self.data_module)
 
-<<<<<<< HEAD
                 # reset model trainer
                 self.model_trainer = Trainer(
                     deterministic=True,
@@ -129,9 +125,6 @@
         else:
             # run regular fit run with all the data if no active learning mode
             self.model_trainer.fit(self.model, self.data_module)
-=======
-        self.model_trainer.fit(self.model, self.data_module)
 
         # compute metrics for the best model on the validation set
-        self.model_trainer.validate()
->>>>>>> 1d90e93f
+        self.model_trainer.validate()