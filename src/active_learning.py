--- conflicted
+++ resolved
@@ -36,11 +36,8 @@
         iterations (int, optional): iteration times how often the active learning pipeline should be
         executed (default = 10).
         reset_weights (bool, optional): Enable/Disable resetting of weights after every active learning run
-<<<<<<< HEAD
-=======
         epochs_increase_per_query (int, optional): Increase number of epochs for every query to compensate for
             the increased training dataset size (default = 0).
->>>>>>> f6a8c0c0
     """
 
     # pylint: disable=too-few-public-methods,too-many-arguments,too-many-instance-attributes, too-many-locals
@@ -57,10 +54,7 @@
         items_to_label: int = 1,
         iterations: int = 10,
         reset_weights: bool = False,
-<<<<<<< HEAD
-=======
         epochs_increase_per_query: int = 0,
->>>>>>> f6a8c0c0
         logger: Union[LightningLoggerBase, Iterable[LightningLoggerBase], bool] = True,
         early_stopping: bool = False,
         lr_scheduler: str = None,
@@ -73,38 +67,6 @@
         # log gradients, parameter histogram and model topology
         logger.watch(self.model, log="all")
 
-<<<<<<< HEAD
-        callbacks = []
-        if lr_scheduler is not None:
-            callbacks.append(LearningRateMonitor(logging_interval="step"))
-        if early_stopping:
-            callbacks.append(EarlyStopping("validation/loss"))
-
-        monitoring_mode = "min" if "loss" in model_selection_criterion else "max"
-
-        self.checkpoint_callback = ModelCheckpoint(
-            dirpath=checkpoint_dir,
-            filename="best_model_epoch_{epoch}",
-            auto_insert_metric_name=False,
-            monitor=f"val/{model_selection_criterion}",
-            mode=monitoring_mode,
-            save_last=True,
-            every_n_epochs=1,
-            save_on_train_epoch_end=False,
-        )
-        callbacks.append(self.checkpoint_callback)
-
-        self.model_trainer = Trainer(
-            deterministic=True,
-            profiler="simple",
-            max_epochs=epochs * 2,
-            logger=logger,
-            gpus=gpus,
-            benchmark=True,
-            callbacks=callbacks,
-        )
-=======
->>>>>>> f6a8c0c0
         self.strategy = strategy
         self.epochs = epochs
         self.logger = logger
@@ -115,15 +77,10 @@
         self.initial_epochs = initial_epochs if initial_epochs is not None else epochs
         self.items_to_label = items_to_label
         self.iterations = iterations
-<<<<<<< HEAD
-        self.reset_weights = reset_weights
-        self.callbacks = callbacks
-=======
         self.lr_scheduler = lr_scheduler
         self.model_selection_criterion = model_selection_criterion
         self.reset_weights = reset_weights
         self.epochs_increase_per_query = epochs_increase_per_query
->>>>>>> f6a8c0c0
 
     def run(self) -> None:
         """Run the pipeline"""
@@ -158,31 +115,11 @@
                 # train model on labeled batch
                 self.model_trainer.fit(self.model, self.data_module)
 
-<<<<<<< HEAD
-                # don't reset the model trainer in the last iteration
-                if iteration != self.iterations - 1:
-                    # reset model trainer
-                    self.model_trainer = Trainer(
-                        deterministic=True,
-                        profiler="simple",
-                        max_epochs=self.epochs,
-                        logger=self.logger,
-                        gpus=self.gpus,
-                        benchmark=True,
-                        callbacks=self.callbacks,
-                    )
-
-                    if self.reset_weights:
-                        for layer in self.model.children():
-                            if hasattr(layer, "reset_parameters"):
-                                layer.reset_parameters()
-=======
                 # compute metrics for the best model on the validation set
                 self.model_trainer.validate(
                     ckpt_path="best", dataloaders=self.data_module
                 )
 
->>>>>>> f6a8c0c0
         else:
             self.model_trainer = self.setup_trainer(self.epochs)
             # run regular fit run with all the data if no active learning mode
