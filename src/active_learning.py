--- conflicted
+++ resolved
@@ -126,11 +126,7 @@
             self.model_trainer.fit(self.model, self.data_module)
 
             # compute metrics for the best model on the validation set
-<<<<<<< HEAD
-            # self.model_trainer.validate(ckpt_path="best")
-=======
             self.model_trainer.validate(ckpt_path="best", dataloaders=self.data_module)
->>>>>>> 81c13863
 
     def setup_trainer(self, epochs: int, iteration: Optional[int] = None) -> Trainer:
         """
