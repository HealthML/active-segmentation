--- conflicted
+++ resolved
@@ -114,23 +114,18 @@
                 # skip labeling in the first iteration because the model hasn't trained yet
                 if iteration != 0:
                     # query batch selection
-<<<<<<< HEAD
-                    items_to_label, pseudo_labels = self.strategy.select_items_to_label(
-                        self.model, self.data_module, self.items_to_label, **self.kwargs
-                    )
-                    # label batch
-                    self.data_module.label_items(items_to_label, pseudo_labels)
-=======
                     if self.data_module.unlabeled_set_size() > 0:
-                        items_to_label = self.strategy.select_items_to_label(
+                        (
+                            items_to_label,
+                            pseudo_labels,
+                        ) = self.strategy.select_items_to_label(
                             self.model,
                             self.data_module,
                             self.items_to_label,
                             **self.kwargs,
                         )
                         # label batch
-                        self.data_module.label_items(items_to_label)
->>>>>>> 76c42a23
+                        self.data_module.label_items(items_to_label, pseudo_labels)
 
                     if self.heatmaps_per_iteration > 0:
                         # Get latest added items from dataset
