--- conflicted
+++ resolved
@@ -170,25 +170,14 @@
 
         self.dimensionality = dimensionality
 
-<<<<<<< HEAD
-    def __getitem__(self, index: int) -> Tuple[torch.Tensor, torch.Tensor]:
-        if self.dimensionality == 2:
-            image_index = math.floor(index / BraTSDataset.IMAGE_DIMENSIONS[0])
-            slice_index = index - image_index * BraTSDataset.IMAGE_DIMENSIONS[0]
-            if image_index != self._current_image_index:
-                self._current_image_index = image_index
-                self._current_image = self.images[self._current_image_index]
-                self._current_mask = self.masks[self._current_image_index]
-            case_id = self.__get_case_id(
-                filepath=self.image_paths[self._current_image_index]
-=======
         self.start_index = 0
         self.end_index = self.__len__()
         self.current_index = 0
 
         if shuffle:
             self.shuffled_indices = BraTSDataset.__shuffled_indices(
-                self.__len__(), BraTSDataset.IMAGE_DIMENSIONS[0]
+                self.__len__(),
+                BraTSDataset.IMAGE_DIMENSIONS[0] if self.dimensionality == 2 else 1,
             )
         else:
             self.shuffled_indices = np.arange(self.__len__())
@@ -234,7 +223,6 @@
         else:
             self._current_image = self.__read_image_as_array(
                 self.image_paths[image_index], norm=True
->>>>>>> f5eed47e
             )
             self._current_mask = self.__read_image_as_array(
                 self.annotation_paths[image_index], norm=False, clip=self.clip_mask
@@ -250,8 +238,11 @@
             raise StopIteration
 
         shuffled_index = self.shuffled_indices[self.current_index]
-        image_index = math.floor(shuffled_index / BraTSDataset.IMAGE_DIMENSIONS[0])
-        slice_index = shuffled_index - image_index * BraTSDataset.IMAGE_DIMENSIONS[0]
+        image_index = (
+            math.floor(shuffled_index / BraTSDataset.IMAGE_DIMENSIONS[0])
+            if self.dimensionality == 2
+            else shuffled_index
+        )
 
         if image_index != self._current_image_index:
             self.__load_image_and_mask(image_index)
@@ -260,7 +251,11 @@
             filepath=self.image_paths[self._current_image_index]
         )
 
-        if self.dimensionality == "2d":
+        if self.dimensionality == 2:
+            slice_index = (
+                shuffled_index - image_index * BraTSDataset.IMAGE_DIMENSIONS[0]
+            )
+
             x = torch.from_numpy(self._current_image[slice_index, :, :])
             y = torch.from_numpy(self._current_mask[slice_index, :, :])
         else:
