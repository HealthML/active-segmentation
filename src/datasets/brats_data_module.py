--- conflicted
+++ resolved
@@ -119,7 +119,6 @@
         self.cache_size = cache_size
 
     def label_items(self, ids: List[str], labels: Optional[Any] = None) -> None:
-<<<<<<< HEAD
         """Moves the given samples from the unlabeled dataset to the labeled dataset."""
 
         if self.dim == 2:
@@ -153,14 +152,6 @@
                 self._unlabeled_set.remove_image(
                     labeled_image_path, labeled_image_annotation_path, slice_index
                 )
-=======
-        """
-        TBD
-        """
-
-        # ToDo: implement labeling logic
-        return None
->>>>>>> 1d90e93f
 
     def _create_training_set(self) -> Optional[Dataset]:
         """
