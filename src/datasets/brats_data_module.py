--- conflicted
+++ resolved
@@ -1,12 +1,8 @@
 """ Module containing the data module for brats data """
 import os
 import random
-<<<<<<< HEAD
 from typing import Any, Dict, List, Optional, Tuple
-=======
-from typing import Any, List, Optional, Tuple
-
->>>>>>> 7f61dac1
+
 from torch.utils.data import DataLoader, Dataset
 
 from .data_module import ActiveLearningDataModule
@@ -112,39 +108,6 @@
         self.mask_join_non_zero = mask_join_non_zero
         self.mask_filter_values = mask_filter_values
 
-<<<<<<< HEAD
-    def multi_label(self) -> bool:
-        """
-        Returns:
-            bool: Whether the dataset is a multi-label or a single-label dataset.
-        """
-
-        return False
-
-    def id_to_class_names(self) -> Dict[int, str]:
-        """
-        Returns:
-            Dict[int, str]: A mapping of class indices to descriptive class names.
-        """
-
-        if self.mask_join_non_zero:
-            return {0: "background", 1: "tumor"}
-
-        labels = {
-            0: "background",
-            1: "non-enhancing tumor core",
-            2: "peritumoral edema",
-            4: "GD-enhancing tumor",
-        }
-
-        if self.mask_filter_values is not None:
-            return {
-                class_id: class_name
-                for class_id, class_name in labels.items()
-                if class_id in self.mask_filter_values or class_id == 0
-            }
-        return labels
-=======
         if self.active_learning_mode:
             (
                 self.initial_training_samples,
@@ -160,7 +123,38 @@
         else:
             self.initial_training_samples = None
             self.initial_unlabeled_samples = None
->>>>>>> 7f61dac1
+
+    def multi_label(self) -> bool:
+        """
+        Returns:
+            bool: Whether the dataset is a multi-label or a single-label dataset.
+        """
+
+        return False
+
+    def id_to_class_names(self) -> Dict[int, str]:
+        """
+        Returns:
+            Dict[int, str]: A mapping of class indices to descriptive class names.
+        """
+
+        if self.mask_join_non_zero:
+            return {0: "background", 1: "tumor"}
+
+        labels = {
+            0: "background",
+            1: "non-enhancing tumor core",
+            2: "peritumoral edema",
+            4: "GD-enhancing tumor",
+        }
+
+        if self.mask_filter_values is not None:
+            return {
+                class_id: class_name
+                for class_id, class_name in labels.items()
+                if class_id in self.mask_filter_values or class_id == 0
+            }
+        return labels
 
     def label_items(self, ids: List[str], labels: Optional[Any] = None) -> None:
         """Moves the given samples from the unlabeled dataset to the labeled dataset."""
