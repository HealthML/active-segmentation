--- conflicted
+++ resolved
@@ -222,13 +222,8 @@
             Size of training set.
         """
 
-<<<<<<< HEAD
         if self.training_set:
-            return len(self.training_set)
-=======
-        if self._training_set:
-            return self._training_set.size()
->>>>>>> 2368f72d
+            return self.training_set.size()
         return 0
 
     def validation_set_size(self) -> int:
@@ -237,13 +232,8 @@
             Size of validation set.
         """
 
-<<<<<<< HEAD
         if self.validation_set:
-            return len(self.validation_set)
-=======
-        if self._validation_set:
-            return self._validation_set.size()
->>>>>>> 2368f72d
+            return self.validation_set.size()
         return 0
 
     def test_set_size(self) -> int:
@@ -252,13 +242,8 @@
             Size of test set.
         """
 
-<<<<<<< HEAD
         if self.test_set:
-            return len(self.test_set)
-=======
-        if self._test_set:
-            return self._test_set.size()
->>>>>>> 2368f72d
+            return self.test_set.size()
         return 0
 
     def unlabeled_set_size(self) -> int:
@@ -267,13 +252,8 @@
             Number of unlabeled items.
         """
 
-<<<<<<< HEAD
         if self.unlabeled_set:
-            return len(self.unlabeled_set)
-=======
-        if self._unlabeled_set:
-            return self._unlabeled_set.size()
->>>>>>> 2368f72d
+            return self.unlabeled_set.size()
         return 0
 
     def num_classes(self) -> int:
