""" Module containing abstract classes for the data modules"""
from abc import ABC, abstractmethod
import warnings
from typing import Any, Callable, Dict, List, Optional
from pytorch_lightning.core.datamodule import LightningDataModule
from torch.utils.data import DataLoader, Dataset

warnings.filterwarnings("ignore", ".*does not have many workers.*")
warnings.filterwarnings(
    "ignore",
    ".*DataModule.setup has already been called, so it will not be called again.*",
)


class ActiveLearningDataModule(LightningDataModule, ABC):
    """
    Abstract base class to structure the dataset creation for active learning
    Args:
        data_dir: Path of the directory that contains the data.
        batch_size: Batch size.
        num_workers: Number of workers for DataLoader.
        batch_size_unlabeled_set (int, optional): Batch size for the unlabeled set. Defaults to `batch_size`.
        active_learning_mode (bool, optional): Whether the datamodule should be configured for active learning or for
            conventional model training (default = False).
        initial_training_set_size (int, optional): Initial size of the training set if the active learning mode is
            activated.
        pin_memory (bool, optional): `pin_memory` parameter as defined by the PyTorch `DataLoader` class.
        shuffle: Flag if the data should be shuffled.
        **kwargs: Further, dataset specific parameters.
    """

    # pylint: disable=too-many-instance-attributes, too-many-arguments
    def __init__(
        self,
        data_dir: str,
        batch_size: int,
        num_workers: int,
        active_learning_mode: bool = False,
        batch_size_unlabeled_set: Optional[int] = None,
        initial_training_set_size: int = 1,
        pin_memory: bool = True,
        shuffle: bool = True,
        **kwargs
    ):

        super().__init__(**kwargs)
        self.data_dir = data_dir
        self.batch_size = batch_size
        self.batch_size_unlabeled_set = (
            batch_size_unlabeled_set
            if batch_size_unlabeled_set is not None
            else batch_size
        )
        self.num_workers = num_workers
        self.active_learning_mode = active_learning_mode
        self.initial_training_set_size = initial_training_set_size
        self.pin_memory = pin_memory
        self.shuffle = shuffle

        self.training_set = None
<<<<<<< HEAD
        self._validation_set = None
        self._test_set = None
        self._unlabeled_set = None
=======
        self.validation_set = None
        self.test_set = None
        self.unlabeled_set = None
>>>>>>> 76c42a23

    def setup(self, stage: Optional[str] = None) -> None:
        """
        Creates the datasets managed by this data module.
        Args:
            stage: Current training stage.
        """

        self.training_set = self._create_training_set()
<<<<<<< HEAD
        self._validation_set = self._create_validation_set()
        self._test_set = self._create_test_set()
        self._unlabeled_set = self._create_unlabeled_set()
=======
        self.validation_set = self._create_validation_set()
        self.test_set = self._create_test_set()
        self.unlabeled_set = self._create_unlabeled_set()
>>>>>>> 76c42a23

    @staticmethod
    def data_channels() -> int:
        """
        Can be overwritten by subclasses if the data has multiple channels.

        Returns:
            The amount of data channels. Defaults to 1.
        """

        return 1

    @staticmethod
    def _get_collate_fn() -> Optional[Callable[[List[Any]], Any]]:
        """
        Can be overwritten by subclasses to pass a custom collate function to the dataloaders.

        Returns:
            Callable[[List[torch.Tensor]], Any] that combines batches. Defaults to None.
        """

        return None

    @abstractmethod
    def multi_label(self) -> bool:
        """
        Returns:
            bool: Whether the dataset is a multi-label or a single-label dataset.
        """

    @abstractmethod
    def id_to_class_names(self) -> Dict[int, str]:
        """
        Returns:
            Dict[int, str]: A mapping of class indices to descriptive class names.
        """

    @abstractmethod
    def _create_training_set(self) -> Optional[Dataset]:
        """
        Returns:
            Pytorch data_module or Keras sequence representing the training set.
        """

    @abstractmethod
    def _create_validation_set(self) -> Optional[Dataset]:
        """
        Returns:
            Pytorch data_module or Keras sequence representing the validation set.
        """

    @abstractmethod
    def _create_test_set(self) -> Optional[Dataset]:
        """
        Returns:
            Pytorch data_module or Keras sequence representing the test set.
        """

    @abstractmethod
    def _create_unlabeled_set(self) -> Optional[Dataset]:
        """
        Returns:
            Pytorch data_module or Keras sequence representing the unlabeled set.
        """

    @abstractmethod
    def label_items(
        self, ids: List[str], pseudo_labels: Optional[Dict[str, Any]] = None
    ) -> None:
        """
        Moves data items from the unlabeled set to one of the labeled sets (training, validation or test set).
        Args:
            ids (List[str]): IDs of the items to be labeled.
            pseudo_labels (Dict[str, Any], optional): Optional pseudo labels for (some of the) the selected data items.

        Returns:
            None.
        """

    def train_dataloader(self) -> Optional[DataLoader]:
        """
        Returns:
            Pytorch dataloader or Keras sequence representing the training set.
        """

        if self.training_set:
            return DataLoader(
                self.training_set,
                batch_size=self.batch_size,
                shuffle=self.shuffle,
                num_workers=self.num_workers,
                pin_memory=self.pin_memory,
                collate_fn=self._get_collate_fn(),
            )
        return None

    def val_dataloader(self) -> Optional[DataLoader]:
        """
        Returns:
            Pytorch dataloader or Keras sequence representing the validation set.
        """

        if self.validation_set:
            return DataLoader(
                self.validation_set,
                batch_size=self.batch_size,
                num_workers=self.num_workers,
                pin_memory=self.pin_memory,
                collate_fn=self._get_collate_fn(),
            )
        return None

    def test_dataloader(self) -> Optional[DataLoader]:
        """
        Returns:
            Pytorch dataloader or Keras sequence representing the test set.
        """

        if self.test_set:
            return DataLoader(
                self.test_set,
                batch_size=self.batch_size,
                num_workers=self.num_workers,
                collate_fn=self._get_collate_fn(),
            )
        return None

    def unlabeled_dataloader(self) -> Optional[DataLoader]:
        """
        Returns:
            Pytorch dataloader or Keras sequence representing the unlabeled set.
        """

        if self.unlabeled_set:
            return DataLoader(
                self.unlabeled_set,
                batch_size=self.batch_size_unlabeled_set,
                num_workers=self.num_workers,
                pin_memory=self.pin_memory,
                collate_fn=self._get_collate_fn(),
            )
        return None

    def training_set_size(self) -> int:
        """
        Returns:
            Size of training set.
        """

        if self.training_set:
<<<<<<< HEAD
            return len(self.training_set)
=======
            return self.training_set.size()
>>>>>>> 76c42a23
        return 0

    def validation_set_size(self) -> int:
        """
        Returns:
            Size of validation set.
        """

        if self.validation_set:
            return self.validation_set.size()
        return 0

    def test_set_size(self) -> int:
        """
        Returns:
            Size of test set.
        """

        if self.test_set:
            return self.test_set.size()
        return 0

    def unlabeled_set_size(self) -> int:
        """
        Returns:
            Number of unlabeled items.
        """

        if self.unlabeled_set:
            return self.unlabeled_set.size()
        return 0

    def num_classes(self) -> int:
        """
        Returns:
            Number of classes.
        """
        return len(self.id_to_class_names())<|MERGE_RESOLUTION|>--- conflicted
+++ resolved
@@ -58,15 +58,9 @@
         self.shuffle = shuffle
 
         self.training_set = None
-<<<<<<< HEAD
-        self._validation_set = None
-        self._test_set = None
-        self._unlabeled_set = None
-=======
         self.validation_set = None
         self.test_set = None
         self.unlabeled_set = None
->>>>>>> 76c42a23
 
     def setup(self, stage: Optional[str] = None) -> None:
         """
@@ -76,15 +70,9 @@
         """
 
         self.training_set = self._create_training_set()
-<<<<<<< HEAD
-        self._validation_set = self._create_validation_set()
-        self._test_set = self._create_test_set()
-        self._unlabeled_set = self._create_unlabeled_set()
-=======
         self.validation_set = self._create_validation_set()
         self.test_set = self._create_test_set()
         self.unlabeled_set = self._create_unlabeled_set()
->>>>>>> 76c42a23
 
     @staticmethod
     def data_channels() -> int:
@@ -235,11 +223,7 @@
         """
 
         if self.training_set:
-<<<<<<< HEAD
-            return len(self.training_set)
-=======
             return self.training_set.size()
->>>>>>> 76c42a23
         return 0
 
     def validation_set_size(self) -> int:
