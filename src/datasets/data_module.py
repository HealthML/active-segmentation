--- conflicted
+++ resolved
@@ -1,9 +1,5 @@
 """ Module containing abstract classes for the data modules"""
-<<<<<<< HEAD
-import abc
-=======
 from abc import ABC, abstractmethod
->>>>>>> 7f61dac1
 import warnings
 from typing import Any, Callable, Dict, List, Optional
 from pytorch_lightning.core.datamodule import LightningDataModule
@@ -16,11 +12,7 @@
 )
 
 
-<<<<<<< HEAD
-class ActiveLearningDataModule(LightningDataModule, abc.ABC):
-=======
 class ActiveLearningDataModule(LightningDataModule, ABC):
->>>>>>> 7f61dac1
     """
     Abstract base class to structure the dataset creation for active learning
     Args:
@@ -97,24 +89,21 @@
 
         return None
 
-<<<<<<< HEAD
-    @abc.abstractmethod
+    @abstractmethod
     def multi_label(self) -> bool:
         """
         Returns:
             bool: Whether the dataset is a multi-label or a single-label dataset.
         """
 
-    @abc.abstractmethod
+    @abstractmethod
     def id_to_class_names(self) -> Dict[int, str]:
         """
         Returns:
             Dict[int, str]: A mapping of class indices to descriptive class names.
         """
 
-=======
-    @abstractmethod
->>>>>>> 7f61dac1
+    @abstractmethod
     def _create_training_set(self) -> Optional[Dataset]:
         """
         Returns:
