--- conflicted
+++ resolved
@@ -55,7 +55,6 @@
     --epochs 1 \
     --num_workers 2 \
     --optimizer "adam" \
-<<<<<<< HEAD
     --loss "bce" \
     --gpus 1
 ```
@@ -75,9 +74,6 @@
     --data_dir "/dhc/groups/mpws2021cl1/Data" \
     --gpus 1
 ```
-=======
-    --loss "bce"
-```
 
 ## Building the Documentation
 
@@ -96,5 +92,4 @@
 make clean && make html
 ```
 
-To view the documentation, open the `./docs/build/html/index.html` file in your browser.
->>>>>>> 1fd9b950
+To view the documentation, open the `./docs/build/html/index.html` file in your browser.