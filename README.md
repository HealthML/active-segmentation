# Master Project "Medical Image Segmentation"


## Project Documentation

The documentation of our framework is available [here](https://healthml.github.io/active-segmentation/).
## Project Setup

The recommended way of installing the project's dependencies is to use a virtual environment. To create a virtual environment, run the venv module inside the repository:

```
python3 -m venv venv
```

Once you have created a virtual environment, you may activate it. On Windows, run:

```
venv\Scripts\activate.bat
```

On Unix or MacOS, run:

```
source ./venv/bin/activate
```

To install the dependencies, run:

```
python3 -m pip install -r requirements.txt
```

To execute the code, you have to add the `src`directory to your `PYTHONPATH`:
On Unix or MacOS, run:

```
export PYTHONPATH=$PWD:$PWD/src/
```

On Windows, run:

```
set PYTHONPATH=%cd%/src
```

To be able to import the modules from the repository, run:

```
python3 -m pip install -e .
```

## Additional Setup Steps

Install and log into Weights and Biases:

```
pip install wandb
wandb login
```

## Running the Active Learning Pipeline

To execute the active learning pipeline, run:

```
python3 src/main.py pascal_voc_example_config.json
```

Example command to train a U-net with the BraTS dataset on a GPU on the DHC Server:

```
srun -p gpupro --gpus=1 -c 18 --mem 150000 python3 src/main.py brats_example_config.json
```

<<<<<<< HEAD
The config file should be in JSON format and has to contain the following arguments:

```
{
    "model_config": {
        "architecture": "u_net"
    },
    "dataset_config": {
        "dataset": "brats"
    },
    "strategy": "base"
}
```

Additionally, the following optional arguments can be supplied in the same config file, (the list contains their default values):

```
{
    "dataset_config": {
        "data_dir": "./data",
        "cache_size": 250,
        "pin_memory": true
    },
    "model_config": {
        "optimizer": "adam",
        "loss": "dice",
        "learning_rate": 0.0001,
        "lr_scheduler": "reduceLROnPlateau",
        "num_levels": 4,
        "dim": 2 // can be 2 or 3
    },
    "batch_size": 16,
    "num_workers": 4,
    "epochs": 50,
    "gpus": 1,
    "prediction_count": None,
    "prediction_dir": "./predictions",
    "early_stopping": false
}
```

=======
For an overview of the available configuration options, see the `brats_example_config.json` file in this repository.
>>>>>>> 1d90e93f
## Running Weights & Biases Sweeps

To execute the hyperparameter optimisation using W&B sweeps, run:

```
wandb sweep sweep.yaml
```

This will output a new `Sweep_ID` that you can use to run the agent via the provided shell script:

```
sbatch batch_sweeps.slurm <sweep_ID>
```

Configuring which hyperparameters should be optimized is done in the `sweep.yaml` file.

## Building the Documentation

The documentation is based on [Sphinx](https://www.sphinx-doc.org/en/master/). For detailed instructions on how to setup Sphinx documentations in general, see this [Read the Docs tutorial](https://sphinx-rtd-tutorial.readthedocs.io/en/latest/install.html).

To generate the documentation files using the docstrings in the code, run:

```
sphinx-apidoc -o ./docs/source ./src
```

To build the HTML documentation, run the following command inside the `./docs` directory:

```
make clean && make html
```

To view the documentation, open the `./docs/build/html/index.html` file in your browser.

## Running the Tests

To execute all unit tests, run:

```
python3 -m unittest discover
```

To execute only a specific test module run:

```
python3 -m unittest test.<name of test module>
```

To execute only a specific test case, run:

```
python3 -m unittest test.<name of test module>.<name of test case>
```<|MERGE_RESOLUTION|>--- conflicted
+++ resolved
@@ -72,51 +72,7 @@
 srun -p gpupro --gpus=1 -c 18 --mem 150000 python3 src/main.py brats_example_config.json
 ```
 
-<<<<<<< HEAD
-The config file should be in JSON format and has to contain the following arguments:
-
-```
-{
-    "model_config": {
-        "architecture": "u_net"
-    },
-    "dataset_config": {
-        "dataset": "brats"
-    },
-    "strategy": "base"
-}
-```
-
-Additionally, the following optional arguments can be supplied in the same config file, (the list contains their default values):
-
-```
-{
-    "dataset_config": {
-        "data_dir": "./data",
-        "cache_size": 250,
-        "pin_memory": true
-    },
-    "model_config": {
-        "optimizer": "adam",
-        "loss": "dice",
-        "learning_rate": 0.0001,
-        "lr_scheduler": "reduceLROnPlateau",
-        "num_levels": 4,
-        "dim": 2 // can be 2 or 3
-    },
-    "batch_size": 16,
-    "num_workers": 4,
-    "epochs": 50,
-    "gpus": 1,
-    "prediction_count": None,
-    "prediction_dir": "./predictions",
-    "early_stopping": false
-}
-```
-
-=======
 For an overview of the available configuration options, see the `brats_example_config.json` file in this repository.
->>>>>>> 1d90e93f
 ## Running Weights & Biases Sweeps
 
 To execute the hyperparameter optimisation using W&B sweeps, run:
