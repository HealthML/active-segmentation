--- conflicted
+++ resolved
@@ -89,12 +89,8 @@
     "gpus": 1,
     "loss": "dice",
     "optimizer": "adam",
-<<<<<<< HEAD
     "num_u_net_levels": 4,
     "u_net_input_shape": [240, 240], // can also be 3d
-=======
-    "num_u_net_levels": 4
->>>>>>> f5eed47e
     "prediction_count": None,
     "prediction_dir": "./predictions"
 }
