# Master Project "Medical Image Segmentation"

## Project Setup

The recommended way of installing the project's dependencies is to use a virtual environment. To create a virtual environment, run the venv module inside the repository:

```
python3 -m venv venv
```

Once you have created a virtual environment, you may activate it. On Windows, run:

```
venv\Scripts\activate.bat
```

On Unix or MacOS, run:

```
source ./venv/bin/activate
```

To install the dependencies, run:

```
python3 -m pip install -r requirements.txt
```

To execute the code, you have to add the `src`directory to your `PYTHONPATH`:
On Unix or MacOS, run:

```
export PYTHONPATH=$PWD:$PWD/src/
```

On Windows, run:

```
set PYTHONPATH=%cd%/src
```

To be able to import the modules from the repository, run:

```
python3 -m pip install -e .
```

## Additional Setup Steps

Install and log into Weights and Biases:

```
pip install wandb
wandb login
```

## Running the Active Learning Pipeline

To execute the active learning pipeline, run:

```
python3 src/main.py pascal_voc_example_config.json
```

Example command to train a U-net with the BraTS dataset on a GPU on the DHC Server:

```
<<<<<<< HEAD
srun -p gpupro --gpus=1 -c 18 --mem 150000 python3 -m memory_profiler src/main.py brats_example_config.json
```

The config file should be in JSON format and has to contain the following arguments:

```
{
    "architecture": "u_net",
    "dataset": "brats",
    "strategy": "base"
}
```

Additionally, the following optional arguments can be supplied in the same config file, (the list contains their default values):

```
{
    "data_dir": "./data",
    "batch_size": 16,
    "num_workers": 4,
    "epochs": 50,
    "gpus": 1,
    "loss": "dice",
    "optimizer": "adam"
}
=======
srun -p gpupro --gpus=1 -c 18 --mem 150000 python src/main.py \
    --architecture "u_net" \
    --dataset "brats" \
    --strategy "base" \
    --batch_size 16 \
    --epochs 3 \
    --num_workers 8 \
    --optimizer "adam" \
    --loss "dice" \
    --data_dir "/dhc/groups/mpws2021cl1/Data" \
    --gpus 1
>>>>>>> a0a8fa1b
```

## Building the Documentation

The documentation is based on [Sphinx](https://www.sphinx-doc.org/en/master/). For detailed instructions on how to setup Sphinx documentations in general, see this [Read the Docs tutorial](https://sphinx-rtd-tutorial.readthedocs.io/en/latest/install.html).

To generate the documentation files using the docstrings in the code, run:

```
sphinx-apidoc -o ./docs/source ./src
```

To build the HTML documentation, run the following command inside the `./docs` directory:

```
make clean && make html
```

To view the documentation, open the `./docs/build/html/index.html` file in your browser.<|MERGE_RESOLUTION|>--- conflicted
+++ resolved
@@ -65,8 +65,7 @@
 Example command to train a U-net with the BraTS dataset on a GPU on the DHC Server:
 
 ```
-<<<<<<< HEAD
-srun -p gpupro --gpus=1 -c 18 --mem 150000 python3 -m memory_profiler src/main.py brats_example_config.json
+srun -p gpupro --gpus=1 -c 18 --mem 150000 python3 src/main.py brats_example_config.json
 ```
 
 The config file should be in JSON format and has to contain the following arguments:
@@ -91,19 +90,6 @@
     "loss": "dice",
     "optimizer": "adam"
 }
-=======
-srun -p gpupro --gpus=1 -c 18 --mem 150000 python src/main.py \
-    --architecture "u_net" \
-    --dataset "brats" \
-    --strategy "base" \
-    --batch_size 16 \
-    --epochs 3 \
-    --num_workers 8 \
-    --optimizer "adam" \
-    --loss "dice" \
-    --data_dir "/dhc/groups/mpws2021cl1/Data" \
-    --gpus 1
->>>>>>> a0a8fa1b
 ```
 
 ## Building the Documentation
