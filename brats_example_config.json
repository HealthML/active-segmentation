{
  "architecture": "u_net",
  "dataset": "brats",
  "strategy": "base",
  "experiment_name": "test-experiment",
  "experiment_tags": [],
  "batch_size": 16,
  "epochs": 3,
  "num_workers": 8,
  "optimizer": "adam",
  "learning_rate": 0.0001,
  "loss": "dice",
  "data_dir": "/dhc/groups/mpws2021cl1/Data",
  "gpus": 1,
<<<<<<< HEAD
  "num_u_net_levels": 4
=======
  "prediction_count": 5,
  "prediction_dir": "/dhc/groups/mpws2021cl1/Predictions"
>>>>>>> e8fee8a7
}<|MERGE_RESOLUTION|>--- conflicted
+++ resolved
@@ -12,10 +12,7 @@
   "loss": "dice",
   "data_dir": "/dhc/groups/mpws2021cl1/Data",
   "gpus": 1,
-<<<<<<< HEAD
   "num_u_net_levels": 4
-=======
   "prediction_count": 5,
   "prediction_dir": "/dhc/groups/mpws2021cl1/Predictions"
->>>>>>> e8fee8a7
 }