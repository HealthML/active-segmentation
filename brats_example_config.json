--- conflicted
+++ resolved
@@ -25,11 +25,6 @@
     "iterations": 100,
     "items_to_label": 128,
     "batch_size_unlabeled_set": 128,
-<<<<<<< HEAD
-    "optional_arguments": {
-      "exclude_background": true
-    }
-=======
     "heatmaps_per_iteration": 5
   },
   "strategy_config": {
@@ -37,7 +32,6 @@
     "calculation_method": "distance",
     "exclude_background": true,
     "prefer_unique_scans": true
->>>>>>> 759c826c
   },
   "wandb_project_name": "active-segmentation-tests",
   "checkpoint_dir": "/dhc/groups/mpws2021cl1/Models",
