--- conflicted
+++ resolved
@@ -11,10 +11,7 @@
   "loss": "dice",
   "data_dir": "/dhc/groups/mpws2021cl1/Data",
   "gpus": 1,
-<<<<<<< HEAD
-  "num_u_net_levels": 4
-=======
+  "num_u_net_levels": 4,
   "prediction_count": 5,
   "prediction_dir": "/dhc/groups/mpws2021cl1/Predictions"
->>>>>>> e8fee8a7
 }