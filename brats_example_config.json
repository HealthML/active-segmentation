--- conflicted
+++ resolved
@@ -17,13 +17,10 @@
   "loss": "dice",
   "gpus": 1,
   "num_u_net_levels": 4,
-<<<<<<< HEAD
   "u_net_input_shape": [
     240,
     240
   ],
-=======
->>>>>>> f5eed47e
   "prediction_count": 5,
   "prediction_dir": "/dhc/groups/mpws2021cl1/Predictions"
 }