--- conflicted
+++ resolved
@@ -23,17 +23,10 @@
   "active_learning_config": {
     "active_learning_mode": true,
     "reset_weights": false,
-<<<<<<< HEAD
-    "initial_training_set_size": 64,
-    "iterations": 50,
-    "items_to_label": 32,
-    "batch_size_unlabeled_set": 32,
-=======
     "initial_training_set_size": 128,
     "iterations": null,
     "items_to_label": 64,
     "batch_size_unlabeled_set": 64,
->>>>>>> 76c42a23
     "heatmaps_per_iteration": 0
   },
   "strategy_config": {
