--- conflicted
+++ resolved
@@ -36,12 +36,8 @@
   },
   "wandb_project_name": "active-segmentation-tests",
   "checkpoint_dir": "/dhc/groups/mpws2021cl1/Models",
-<<<<<<< HEAD
   "strategy": "interpolation",
   "experiment_name": "hippocampus-test",
-=======
-  "experiment_name": "hippocampus-uncertainty-sampling",
->>>>>>> 759c826c
   "experiment_tags": [],
   "batch_size": 32,
   "epochs": 10,
